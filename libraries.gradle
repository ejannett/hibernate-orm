
/*
 * Hibernate, Relational Persistence for Idiomatic Java
 *
 * Copyright (c) 2012, Red Hat Inc. or third-party contributors as
 * indicated by the @author tags or express copyright attribution
 * statements applied by the authors.  All third-party contributions are
 * distributed under license by Red Hat Inc.
 *
 * This copyrighted material is made available to anyone wishing to use, modify,
 * copy, or redistribute it subject to the terms and conditions of the GNU
 * Lesser General Public License, as published by the Free Software Foundation.
 *
 * This program is distributed in the hope that it will be useful,
 * but WITHOUT ANY WARRANTY; without even the implied warranty of MERCHANTABILITY
 * or FITNESS FOR A PARTICULAR PURPOSE.  See the GNU Lesser General Public License
 * for more details.
 *
 * You should have received a copy of the GNU Lesser General Public License
 * along with this distribution; if not, write to:
 * Free Software Foundation, Inc.
 * 51 Franklin Street, Fifth Floor
 * Boston, MA  02110-1301  USA
 */

// build a map of the dependency artifacts to use.  Allows centralized definition of the version of artifacts to
// use.  In that respect it serves a role similar to <dependencyManagement> in Maven
ext {

    slf4jVersion = '1.6.1'
    junitVersion = '4.10'
    h2Version = '1.2.145'
    bytemanVersion = '2.1.2'
    infinispanVersion = '5.2.0.Beta3'
    jnpVersion = '5.0.6.CR1'

    libraries = [
            // Ant
            ant:            'org.apache.ant:ant:1.8.2',

            // Antlr
            antlr:          'antlr:antlr:2.7.7',

            // Annotations
            commons_annotations:
                            'org.hibernate.common:hibernate-commons-annotations:4.0.1.Final@jar',
            jandex:         'org.jboss:jandex:1.1.0.Alpha1',
            classmate:      'com.fasterxml:classmate:0.5.4',

            // Dom4J
            dom4j:          'dom4j:dom4j:1.6.1@jar',

            // Javassist
            javassist:      'org.javassist:javassist:3.15.0-GA',

            // Connection pool
            c3p0:            "c3p0:c3p0:0.9.1",
            proxool:         "proxool:proxool:0.8.3",

            // Encache
            ehcache:         "net.sf.ehcache:ehcache-core:2.4.3",
            // Infinsipan
            infinispan:      "org.infinispan:infinispan-core:${infinispanVersion}",

            // javax
            jpa:            'org.hibernate.javax.persistence:hibernate-jpa-2.1-api:1.0.0.Draft-14',
            jta:            'org.jboss.spec.javax.transaction:jboss-transaction-api_1.1_spec:1.0.0.Final',
            validation:     'javax.validation:validation-api:1.0.0.GA',
            jacc:           'org.jboss.spec.javax.security.jacc:jboss-jacc-api_1.4_spec:1.0.2.Final',

            // logging
            logging:        'org.jboss.logging:jboss-logging:3.1.1.GA',
            logging_processor:  'org.jboss.logging:jboss-logging-processor:1.0.3.Final',

            // jaxb task
            jaxb:           'com.sun.xml.bind:jaxb-xjc:2.2.5',
            jaxb2_basics:   'org.jvnet.jaxb2_commons:jaxb2-basics:0.6.3',
            jaxb2_ant:      'org.jvnet.jaxb2_commons:jaxb2-basics-ant:0.6.3',
            jaxb2_jaxb:     'org.jvnet.jaxb2_commons:jaxb2-basics-jaxb:2.2.4-1',
            jaxb2_jaxb_xjc: 'org.jvnet.jaxb2_commons:jaxb2-basics-jaxb-xjc:2.2.4-1',
            // ~~~~~~~~~~~~~~~~~~~~~~~~~~ testing

            // logging for testing
            slf4j_api:      "org.slf4j:slf4j-api:${slf4jVersion}",
            slf4j_log4j12:  "org.slf4j:slf4j-log4j12:${slf4jVersion}",
            jcl_slf4j:      "org.slf4j:jcl-over-slf4j:${slf4jVersion}",
            jcl_api:        'commons-logging:commons-logging-api:99.0-does-not-exist',
            jcl:            'commons-logging:commons-logging:99.0-does-not-exist',


            junit:           "junit:junit:${junitVersion}",
            byteman:         "org.jboss.byteman:byteman:${bytemanVersion}",
            byteman_install: "org.jboss.byteman:byteman-install:${bytemanVersion}",
            byteman_bmunit:  "org.jboss.byteman:byteman-bmunit:${bytemanVersion}",
            jpa_modelgen:    'org.hibernate:hibernate-jpamodelgen:1.1.1.Final',
            shrinkwrap_api:  'org.jboss.shrinkwrap:shrinkwrap-api:1.0.0-beta-6',
            shrinkwrap:      'org.jboss.shrinkwrap:shrinkwrap-impl-base:1.0.0-beta-6',
            validator:       'org.hibernate:hibernate-validator:4.2.0.Final',
            h2:              "com.h2database:h2:${h2Version}",
            jboss_jta:       "org.jboss.jbossts:jbossjta:4.16.4.Final",
            xapool:          "com.experlog:xapool:1.5.0",
            mockito:         'org.mockito:mockito-core:1.9.0',

            // infinispan test
            infinispan_test: "org.infinispan:infinispan-core:${infinispanVersion}:tests@jar",
            rhq:             "org.rhq.helpers:rhq-pluginAnnotations:3.0.4",
            jboss_common_core: "org.jboss:jboss-common-core:2.2.16.GA@jar",
            jnp_client:      "org.jboss.naming:jnp-client:${jnpVersion}",
            jnp_server:      "org.jboss.naming:jnpserver:${jnpVersion}",
<<<<<<< HEAD
=======

            // ~~~~~~~~~~~~~~~~~~~~~~~~~~~ c3p0
            c3p0:            "c3p0:c3p0:0.9.1",
            ehcache:         "net.sf.ehcache:ehcache-core:2.4.3",
            proxool:         "proxool:proxool:0.8.3"

>>>>>>> bd7840dd
        ]
}<|MERGE_RESOLUTION|>--- conflicted
+++ resolved
@@ -53,12 +53,6 @@
             // Javassist
             javassist:      'org.javassist:javassist:3.15.0-GA',
 
-            // Connection pool
-            c3p0:            "c3p0:c3p0:0.9.1",
-            proxool:         "proxool:proxool:0.8.3",
-
-            // Encache
-            ehcache:         "net.sf.ehcache:ehcache-core:2.4.3",
             // Infinsipan
             infinispan:      "org.infinispan:infinispan-core:${infinispanVersion}",
 
@@ -107,14 +101,10 @@
             jboss_common_core: "org.jboss:jboss-common-core:2.2.16.GA@jar",
             jnp_client:      "org.jboss.naming:jnp-client:${jnpVersion}",
             jnp_server:      "org.jboss.naming:jnpserver:${jnpVersion}",
-<<<<<<< HEAD
-=======
 
             // ~~~~~~~~~~~~~~~~~~~~~~~~~~~ c3p0
             c3p0:            "c3p0:c3p0:0.9.1",
             ehcache:         "net.sf.ehcache:ehcache-core:2.4.3",
             proxool:         "proxool:proxool:0.8.3"
-
->>>>>>> bd7840dd
         ]
 }