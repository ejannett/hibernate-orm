
/*
 * Hibernate, Relational Persistence for Idiomatic Java
 *
 * Copyright (c) 2012, Red Hat Inc. or third-party contributors as
 * indicated by the @author tags or express copyright attribution
 * statements applied by the authors.  All third-party contributions are
 * distributed under license by Red Hat Inc.
 *
 * This copyrighted material is made available to anyone wishing to use, modify,
 * copy, or redistribute it subject to the terms and conditions of the GNU
 * Lesser General Public License, as published by the Free Software Foundation.
 *
 * This program is distributed in the hope that it will be useful,
 * but WITHOUT ANY WARRANTY; without even the implied warranty of MERCHANTABILITY
 * or FITNESS FOR A PARTICULAR PURPOSE.  See the GNU Lesser General Public License
 * for more details.
 *
 * You should have received a copy of the GNU Lesser General Public License
 * along with this distribution; if not, write to:
 * Free Software Foundation, Inc.
 * 51 Franklin Street, Fifth Floor
 * Boston, MA  02110-1301  USA
 */

// build a map of the dependency artifacts to use.  Allows centralized definition of the version of artifacts to
// use.  In that respect it serves a role similar to <dependencyManagement> in Maven
ext {

    slf4jVersion = '1.6.1'
    junitVersion = '4.10'
    h2Version = '1.2.145'
    bytemanVersion = '2.1.2'
    infinispanVersion = '5.2.0.Beta3'
    jnpVersion = '5.0.6.CR1'

    libraries = [
            // Ant
            ant:            'org.apache.ant:ant:1.8.2',

            // Antlr
            antlr:          'antlr:antlr:2.7.7',

            // Annotations
            commons_annotations:
                            'org.hibernate.common:hibernate-commons-annotations:4.0.1.Final@jar',
            jandex:         'org.jboss:jandex:1.1.0.Alpha1',
            classmate:      'com.fasterxml:classmate:0.8.0',

            // Dom4J
            dom4j:          'dom4j:dom4j:1.6.1@jar',

            // Javassist
            javassist:      'org.javassist:javassist:3.15.0-GA',

            // Infinsipan
            infinispan:      "org.infinispan:infinispan-core:${infinispanVersion}",

            // javax
            jpa:            'org.hibernate.javax.persistence:hibernate-jpa-2.1-api:1.0.0.Draft-16',
            jta:            'org.jboss.spec.javax.transaction:jboss-transaction-api_1.2_spec:1.0.0.Alpha1',
            validation:     'javax.validation:validation-api:1.1.0.Final',
            jacc:           'org.jboss.spec.javax.security.jacc:jboss-jacc-api_1.4_spec:1.0.2.Final',

            // logging
            logging:        'org.jboss.logging:jboss-logging:3.1.1.GA',
            logging_processor:  'org.jboss.logging:jboss-logging-processor:1.0.3.Final',

            // jaxb task
<<<<<<< HEAD
            jaxb:           'com.sun.xml.bind:jaxb-xjc:2.2.5',
            jaxb2_basics:   'org.jvnet.jaxb2_commons:jaxb2-basics:0.6.3',
            jaxb2_ant:      'org.jvnet.jaxb2_commons:jaxb2-basics-ant:0.6.3',
            jaxb2_jaxb:     'org.jvnet.jaxb2_commons:jaxb2-basics-jaxb:2.2.4-1',
            jaxb2_jaxb_xjc: 'org.jvnet.jaxb2_commons:jaxb2-basics-jaxb-xjc:2.2.4-1',
=======
            jaxb:           'com.sun.xml.bind:jaxb-xjc:2.1.6',
            jaxb2_basics:   'org.jvnet.jaxb2_commons:jaxb2-basics:0.6.0',
            jaxb2_ant:      'org.jvnet.jaxb2_commons:jaxb2-basics-ant:0.6.0',

            // Animal Sniffer Ant Task and Java 1.6 API signature file
            // not using 1.9 for the time being due to MANIMALSNIFFER-34
            animal_sniffer: 'org.codehaus.mojo:animal-sniffer-ant-tasks:1.8',
            java16_signature: 'org.codehaus.mojo.signature:java16:1.0@signature',

>>>>>>> 1337d36a
            // ~~~~~~~~~~~~~~~~~~~~~~~~~~ testing

            // logging for testing
            slf4j_api:      "org.slf4j:slf4j-api:${slf4jVersion}",
            slf4j_log4j12:  "org.slf4j:slf4j-log4j12:${slf4jVersion}",
            jcl_slf4j:      "org.slf4j:jcl-over-slf4j:${slf4jVersion}",
            jcl_api:        'commons-logging:commons-logging-api:99.0-does-not-exist',
            jcl:            'commons-logging:commons-logging:99.0-does-not-exist',


            junit:           "junit:junit:${junitVersion}",
            byteman:         "org.jboss.byteman:byteman:${bytemanVersion}",
            byteman_install: "org.jboss.byteman:byteman-install:${bytemanVersion}",
            byteman_bmunit:  "org.jboss.byteman:byteman-bmunit:${bytemanVersion}",
            jpa_modelgen:    'org.hibernate:hibernate-jpamodelgen:1.1.1.Final',
            shrinkwrap_api:  'org.jboss.shrinkwrap:shrinkwrap-api:1.0.0-beta-6',
            shrinkwrap:      'org.jboss.shrinkwrap:shrinkwrap-impl-base:1.0.0-beta-6',
            validator:       'org.hibernate:hibernate-validator:5.0.1.Final',
            h2:              "com.h2database:h2:${h2Version}",
            jboss_jta:       "org.jboss.jbossts:jbossjta:4.16.4.Final",
            xapool:          "com.experlog:xapool:1.5.0",
            mockito:         'org.mockito:mockito-core:1.9.0',

<<<<<<< HEAD
            // infinispan test
=======
            // required by Hibernate Validator at test runtime
            unified_el:      "org.glassfish:javax.el:3.0-b07",

            // ~~~~~~~~~~~~~~~~~~~~~~~~~~~  infinsipan
            infinispan:      "org.infinispan:infinispan-core:${infinispanVersion}",
            // ~~~~~~~~~~~~~~~~~~~~~~~~~~~  infinispan test
>>>>>>> 1337d36a
            infinispan_test: "org.infinispan:infinispan-core:${infinispanVersion}:tests@jar",
            rhq:             "org.rhq.helpers:rhq-pluginAnnotations:3.0.4",
            jboss_common_core: "org.jboss:jboss-common-core:2.2.16.GA@jar",
            jnp_client:      "org.jboss.naming:jnp-client:${jnpVersion}",
            jnp_server:      "org.jboss.naming:jnpserver:${jnpVersion}",

            // ~~~~~~~~~~~~~~~~~~~~~~~~~~~ c3p0
            c3p0:            "c3p0:c3p0:0.9.1",
            ehcache:         "net.sf.ehcache:ehcache-core:2.4.3",
            proxool:         "proxool:proxool:0.8.3"
        ]
}<|MERGE_RESOLUTION|>--- conflicted
+++ resolved
@@ -67,23 +67,17 @@
             logging_processor:  'org.jboss.logging:jboss-logging-processor:1.0.3.Final',
 
             // jaxb task
-<<<<<<< HEAD
             jaxb:           'com.sun.xml.bind:jaxb-xjc:2.2.5',
             jaxb2_basics:   'org.jvnet.jaxb2_commons:jaxb2-basics:0.6.3',
             jaxb2_ant:      'org.jvnet.jaxb2_commons:jaxb2-basics-ant:0.6.3',
             jaxb2_jaxb:     'org.jvnet.jaxb2_commons:jaxb2-basics-jaxb:2.2.4-1',
             jaxb2_jaxb_xjc: 'org.jvnet.jaxb2_commons:jaxb2-basics-jaxb-xjc:2.2.4-1',
-=======
-            jaxb:           'com.sun.xml.bind:jaxb-xjc:2.1.6',
-            jaxb2_basics:   'org.jvnet.jaxb2_commons:jaxb2-basics:0.6.0',
-            jaxb2_ant:      'org.jvnet.jaxb2_commons:jaxb2-basics-ant:0.6.0',
 
             // Animal Sniffer Ant Task and Java 1.6 API signature file
             // not using 1.9 for the time being due to MANIMALSNIFFER-34
             animal_sniffer: 'org.codehaus.mojo:animal-sniffer-ant-tasks:1.8',
             java16_signature: 'org.codehaus.mojo.signature:java16:1.0@signature',
 
->>>>>>> 1337d36a
             // ~~~~~~~~~~~~~~~~~~~~~~~~~~ testing
 
             // logging for testing
@@ -107,16 +101,13 @@
             xapool:          "com.experlog:xapool:1.5.0",
             mockito:         'org.mockito:mockito-core:1.9.0',
 
-<<<<<<< HEAD
             // infinispan test
-=======
             // required by Hibernate Validator at test runtime
             unified_el:      "org.glassfish:javax.el:3.0-b07",
 
             // ~~~~~~~~~~~~~~~~~~~~~~~~~~~  infinsipan
             infinispan:      "org.infinispan:infinispan-core:${infinispanVersion}",
             // ~~~~~~~~~~~~~~~~~~~~~~~~~~~  infinispan test
->>>>>>> 1337d36a
             infinispan_test: "org.infinispan:infinispan-core:${infinispanVersion}:tests@jar",
             rhq:             "org.rhq.helpers:rhq-pluginAnnotations:3.0.4",
             jboss_common_core: "org.jboss:jboss-common-core:2.2.16.GA@jar",
