--- conflicted
+++ resolved
@@ -1,142 +1,128 @@
-<<<<<<< HEAD
-package org.hibernate.test.jpa;
-import java.io.Serializable;
-import javax.persistence.EntityNotFoundException;
-import org.hibernate.cfg.Configuration;
-import org.hibernate.cfg.Environment;
-import org.hibernate.engine.CascadingAction;
-import org.hibernate.event.AutoFlushEventListener;
-import org.hibernate.event.FlushEntityEventListener;
-import org.hibernate.event.FlushEventListener;
-import org.hibernate.event.PersistEventListener;
-import org.hibernate.event.def.DefaultAutoFlushEventListener;
-import org.hibernate.event.def.DefaultFlushEntityEventListener;
-import org.hibernate.event.def.DefaultFlushEventListener;
-import org.hibernate.event.def.DefaultPersistEventListener;
-import org.hibernate.proxy.EntityNotFoundDelegate;
-import org.hibernate.testing.junit.functional.FunctionalTestCase;
-import org.hibernate.util.IdentityMap;
-=======
-package org.hibernate.test.jpa;
-
-import org.hibernate.cfg.Configuration;
-import org.hibernate.cfg.Environment;
-import org.hibernate.internal.util.collections.IdentityMap;
-import org.hibernate.proxy.EntityNotFoundDelegate;
-import org.hibernate.event.def.DefaultPersistEventListener;
-import org.hibernate.event.def.DefaultAutoFlushEventListener;
-import org.hibernate.event.def.DefaultFlushEventListener;
-import org.hibernate.event.def.DefaultFlushEntityEventListener;
-import org.hibernate.event.AutoFlushEventListener;
-import org.hibernate.event.FlushEventListener;
-import org.hibernate.event.PersistEventListener;
-import org.hibernate.event.FlushEntityEventListener;
-import org.hibernate.engine.CascadingAction;
-import org.hibernate.testing.junit.functional.FunctionalTestCase;
-
-import java.io.Serializable;
-import javax.persistence.EntityNotFoundException;
->>>>>>> 0b10334e
-
-/**
- * An abstract test for all JPA spec related tests.
- *
- * @author Steve Ebersole
- */
-public abstract class AbstractJPATest extends FunctionalTestCase {
-	public AbstractJPATest(String name) {
-		super( name );
-	}
-
-	public String[] getMappings() {
-		return new String[] { "jpa/Part.hbm.xml", "jpa/Item.hbm.xml", "jpa/MyEntity.hbm.xml" };
-	}
-
-	public void configure(Configuration cfg) {
-		super.configure( cfg );
-		cfg.setProperty( Environment.JPAQL_STRICT_COMPLIANCE, "true" );
-		cfg.setProperty( Environment.USE_SECOND_LEVEL_CACHE, "false" );
-		cfg.setEntityNotFoundDelegate( new JPAEntityNotFoundDelegate() );
-		cfg.getEventListeners().setPersistEventListeners( buildPersistEventListeners() );
-		cfg.getEventListeners().setPersistOnFlushEventListeners( buildPersisOnFlushEventListeners() );
-		cfg.getEventListeners().setAutoFlushEventListeners( buildAutoFlushEventListeners() );
-		cfg.getEventListeners().setFlushEventListeners( buildFlushEventListeners() );
-		cfg.getEventListeners().setFlushEntityEventListeners( buildFlushEntityEventListeners() );
-	}
-
-	public String getCacheConcurrencyStrategy() {
-		// no second level caching
-		return null;
-	}
-
-
-	// mimic specific exception aspects of the JPA environment ~~~~~~~~~~~~~~~~
-
-	private static class JPAEntityNotFoundDelegate implements EntityNotFoundDelegate {
-		public void handleEntityNotFound(String entityName, Serializable id) {
-			throw new EntityNotFoundException("Unable to find " + entityName  + " with id " + id);			
-		}
-	}
-
-	// mimic specific event aspects of the JPA environment ~~~~~~~~~~~~~~~~~~~~
-
-	protected PersistEventListener[] buildPersistEventListeners() {
-		return new PersistEventListener[] { new JPAPersistEventListener() };
-	}
-
-	protected PersistEventListener[] buildPersisOnFlushEventListeners() {
-		return new PersistEventListener[] { new JPAPersistOnFlushEventListener() };
-	}
-
-	protected AutoFlushEventListener[] buildAutoFlushEventListeners() {
-		return new AutoFlushEventListener[] { JPAAutoFlushEventListener.INSTANCE };
-	}
-
-	protected FlushEventListener[] buildFlushEventListeners() {
-		return new FlushEventListener[] { JPAFlushEventListener.INSTANCE };
-	}
-
-	protected FlushEntityEventListener[] buildFlushEntityEventListeners() {
-		return new FlushEntityEventListener[] { new JPAFlushEntityEventListener() };
-	}
-
-	public static class JPAPersistEventListener extends DefaultPersistEventListener {
-		// overridden in JPA impl for entity callbacks...
-	}
-
-	public static class JPAPersistOnFlushEventListener extends JPAPersistEventListener {
-		protected CascadingAction getCascadeAction() {
-			return CascadingAction.PERSIST_ON_FLUSH;
-		}
-	}
-
-	public static class JPAAutoFlushEventListener extends DefaultAutoFlushEventListener {
-		// not sure why EM code has this ...
-		public static final AutoFlushEventListener INSTANCE = new JPAAutoFlushEventListener();
-
-		protected CascadingAction getCascadingAction() {
-			return CascadingAction.PERSIST_ON_FLUSH;
-		}
-
-		protected Object getAnything() {
-			return IdentityMap.instantiate( 10 );
-		}
-	}
-
-	public static class JPAFlushEventListener extends DefaultFlushEventListener {
-		// not sure why EM code has this ...
-		public static final FlushEventListener INSTANCE = new JPAFlushEventListener();
-
-		protected CascadingAction getCascadingAction() {
-			return CascadingAction.PERSIST_ON_FLUSH;
-		}
-
-		protected Object getAnything() {
-			return IdentityMap.instantiate( 10 );
-		}
-	}
-
-	public static class JPAFlushEntityEventListener extends DefaultFlushEntityEventListener {
-		// in JPA, used mainly for preUpdate callbacks...
-	}
-}
+package org.hibernate.test.jpa;
+
+import java.io.Serializable;
+import javax.persistence.EntityNotFoundException;
+import org.hibernate.cfg.Configuration;
+import org.hibernate.cfg.Environment;
+import org.hibernate.engine.CascadingAction;
+import org.hibernate.event.AutoFlushEventListener;
+import org.hibernate.event.FlushEntityEventListener;
+import org.hibernate.event.FlushEventListener;
+import org.hibernate.event.PersistEventListener;
+import org.hibernate.event.def.DefaultAutoFlushEventListener;
+import org.hibernate.event.def.DefaultFlushEntityEventListener;
+import org.hibernate.event.def.DefaultFlushEventListener;
+import org.hibernate.event.def.DefaultPersistEventListener;
+import org.hibernate.internal.util.collections.IdentityMap;
+import org.hibernate.proxy.EntityNotFoundDelegate;
+import org.hibernate.testing.junit.functional.FunctionalTestCase;
+
+/**
+ * An abstract test for all JPA spec related tests.
+ *
+ * @author Steve Ebersole
+ */
+public abstract class AbstractJPATest extends FunctionalTestCase {
+	public AbstractJPATest(String name) {
+		super( name );
+	}
+
+	public String[] getMappings() {
+		return new String[] { "jpa/Part.hbm.xml", "jpa/Item.hbm.xml", "jpa/MyEntity.hbm.xml" };
+	}
+
+	@Override
+    public void configure(Configuration cfg) {
+		super.configure( cfg );
+		cfg.setProperty( Environment.JPAQL_STRICT_COMPLIANCE, "true" );
+		cfg.setProperty( Environment.USE_SECOND_LEVEL_CACHE, "false" );
+		cfg.setEntityNotFoundDelegate( new JPAEntityNotFoundDelegate() );
+		cfg.getEventListeners().setPersistEventListeners( buildPersistEventListeners() );
+		cfg.getEventListeners().setPersistOnFlushEventListeners( buildPersisOnFlushEventListeners() );
+		cfg.getEventListeners().setAutoFlushEventListeners( buildAutoFlushEventListeners() );
+		cfg.getEventListeners().setFlushEventListeners( buildFlushEventListeners() );
+		cfg.getEventListeners().setFlushEntityEventListeners( buildFlushEntityEventListeners() );
+	}
+
+	@Override
+    public String getCacheConcurrencyStrategy() {
+		// no second level caching
+		return null;
+	}
+
+
+	// mimic specific exception aspects of the JPA environment ~~~~~~~~~~~~~~~~
+
+	private static class JPAEntityNotFoundDelegate implements EntityNotFoundDelegate {
+		public void handleEntityNotFound(String entityName, Serializable id) {
+			throw new EntityNotFoundException("Unable to find " + entityName  + " with id " + id);			
+		}
+	}
+
+	// mimic specific event aspects of the JPA environment ~~~~~~~~~~~~~~~~~~~~
+
+	protected PersistEventListener[] buildPersistEventListeners() {
+		return new PersistEventListener[] { new JPAPersistEventListener() };
+	}
+
+	protected PersistEventListener[] buildPersisOnFlushEventListeners() {
+		return new PersistEventListener[] { new JPAPersistOnFlushEventListener() };
+	}
+
+	protected AutoFlushEventListener[] buildAutoFlushEventListeners() {
+		return new AutoFlushEventListener[] { JPAAutoFlushEventListener.INSTANCE };
+	}
+
+	protected FlushEventListener[] buildFlushEventListeners() {
+		return new FlushEventListener[] { JPAFlushEventListener.INSTANCE };
+	}
+
+	protected FlushEntityEventListener[] buildFlushEntityEventListeners() {
+		return new FlushEntityEventListener[] { new JPAFlushEntityEventListener() };
+	}
+
+	public static class JPAPersistEventListener extends DefaultPersistEventListener {
+		// overridden in JPA impl for entity callbacks...
+	}
+
+	public static class JPAPersistOnFlushEventListener extends JPAPersistEventListener {
+		@Override
+        protected CascadingAction getCascadeAction() {
+			return CascadingAction.PERSIST_ON_FLUSH;
+		}
+	}
+
+	public static class JPAAutoFlushEventListener extends DefaultAutoFlushEventListener {
+		// not sure why EM code has this ...
+		public static final AutoFlushEventListener INSTANCE = new JPAAutoFlushEventListener();
+
+		@Override
+        protected CascadingAction getCascadingAction() {
+			return CascadingAction.PERSIST_ON_FLUSH;
+		}
+
+		@Override
+        protected Object getAnything() {
+			return IdentityMap.instantiate( 10 );
+		}
+	}
+
+	public static class JPAFlushEventListener extends DefaultFlushEventListener {
+		// not sure why EM code has this ...
+		public static final FlushEventListener INSTANCE = new JPAFlushEventListener();
+
+		@Override
+        protected CascadingAction getCascadingAction() {
+			return CascadingAction.PERSIST_ON_FLUSH;
+		}
+
+		@Override
+        protected Object getAnything() {
+			return IdentityMap.instantiate( 10 );
+		}
+	}
+
+	public static class JPAFlushEntityEventListener extends DefaultFlushEntityEventListener {
+		// in JPA, used mainly for preUpdate callbacks...
+	}
+}