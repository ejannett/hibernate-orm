//$Id: ProxyTest.java 10977 2006-12-12 23:28:04Z steve.ebersole@jboss.com $
package org.hibernate.test.proxy;
import java.math.BigDecimal;
import java.util.List;
import junit.framework.Test;
import org.hibernate.FlushMode;
import org.hibernate.Hibernate;
import org.hibernate.LazyInitializationException;
import org.hibernate.LockMode;
import org.hibernate.ObjectNotFoundException;
import org.hibernate.Session;
import org.hibernate.Transaction;
import org.hibernate.cfg.Configuration;
import org.hibernate.cfg.Environment;
import org.hibernate.impl.SessionImpl;
<<<<<<< HEAD
import org.hibernate.proxy.HibernateProxy;
import org.hibernate.testing.junit.functional.FunctionalTestCase;
import org.hibernate.testing.junit.functional.FunctionalTestClassTestSuite;
import org.hibernate.util.SerializationHelper;
=======
import org.hibernate.internal.util.SerializationHelper;
import org.hibernate.testing.junit.functional.FunctionalTestCase;
import org.hibernate.testing.junit.functional.FunctionalTestClassTestSuite;
import org.hibernate.proxy.HibernateProxy;
>>>>>>> 0b10334e

/**
 * @author Gavin King
 */
public class ProxyTest extends FunctionalTestCase {
	
	public ProxyTest(String name) {
		super( name );
	}

	public String[] getMappings() {
		return new String[] { "proxy/DataPoint.hbm.xml" };
	}

	public void configure(Configuration cfg) {
		super.configure( cfg );
		cfg.setProperty( Environment.STATEMENT_BATCH_SIZE, "0" ); // problem on HSQLDB (go figure)
	}

	public String getCacheConcurrencyStrategy() {
		return null;
	}

	public static Test suite() {
		return new FunctionalTestClassTestSuite( ProxyTest.class );
	}

	public void testFinalizeFiltered() {
		Session s = openSession();
		Transaction t = s.beginTransaction();
		DataPoint dp = new DataPoint();
		dp.setDescription("a data point");
		dp.setX( new BigDecimal(1.0) );
		dp.setY( new BigDecimal(2.0) );
		s.persist(dp);
		s.flush();
		s.clear();
		
		dp = (DataPoint) s.load(DataPoint.class, new Long( dp.getId() ) );
		assertFalse( Hibernate.isInitialized(dp) );
		
		try {
			dp.getClass().getDeclaredMethod( "finalize", (Class[]) null );
			fail();
			
		} 
		catch (NoSuchMethodException e) {}
		
		s.delete(dp);
		t.commit();
		s.close();
		
	}
	
	public void testProxyException() {
		Session s = openSession();
		Transaction t = s.beginTransaction();
		DataPoint dp = new DataPoint();
		dp.setDescription("a data point");
		dp.setX( new BigDecimal(1.0) );
		dp.setY( new BigDecimal(2.0) );
		s.persist(dp);
		s.flush();
		s.clear();
		
		dp = (DataPoint) s.load(DataPoint.class, new Long( dp.getId() ) );
		assertFalse( Hibernate.isInitialized(dp) );
		
		try {
			dp.exception();
			fail();
		}
		catch (Exception e) {
			assertTrue( e.getClass()==Exception.class );
		}
		s.delete(dp);
		t.commit();
		s.close();
	}

	public void testProxySerializationAfterSessionClosed() {
		Session s = openSession();
		Transaction t = s.beginTransaction();
		DataPoint dp = new DataPoint();
		dp.setDescription("a data point");
		dp.setX( new BigDecimal(1.0) );
		dp.setY( new BigDecimal(2.0) );
		s.persist(dp);
		s.flush();
		s.clear();

		dp = (DataPoint) s.load( DataPoint.class, new Long( dp.getId() ) );
		assertFalse( Hibernate.isInitialized(dp) );
		s.close();
		SerializationHelper.clone( dp );

		s = openSession();
		t = s.beginTransaction();
		s.delete( dp );
		t.commit();
		s.close();
	}

	public void testInitializedProxySerializationAfterSessionClosed() {
		Session s = openSession();
		Transaction t = s.beginTransaction();
		DataPoint dp = new DataPoint();
		dp.setDescription("a data point");
		dp.setX( new BigDecimal(1.0) );
		dp.setY( new BigDecimal(2.0) );
		s.persist(dp);
		s.flush();
		s.clear();

		dp = (DataPoint) s.load( DataPoint.class, new Long( dp.getId() ) );
		assertFalse( Hibernate.isInitialized(dp) );
		Hibernate.initialize( dp );
		assertTrue( Hibernate.isInitialized(dp) );
		s.close();
		SerializationHelper.clone( dp );

		s = openSession();
		t = s.beginTransaction();
		s.delete( dp );
		t.commit();
		s.close();
	}

	public void testProxySerialization() {
		Session s = openSession();
		Transaction t = s.beginTransaction();
		DataPoint dp = new DataPoint();
		dp.setDescription("a data point");
		dp.setX( new BigDecimal(1.0) );
		dp.setY( new BigDecimal(2.0) );
		s.persist(dp);
		s.flush();
		s.clear();

		dp = (DataPoint) s.load( DataPoint.class, new Long( dp.getId() ) );
		assertFalse( Hibernate.isInitialized(dp) );
		dp.getId();
		assertFalse( Hibernate.isInitialized(dp) );
		dp.getDescription();
		assertTrue( Hibernate.isInitialized(dp) );
		Object none = s.load( DataPoint.class, new Long(666));
		assertFalse( Hibernate.isInitialized(none) );
		
		t.commit();
		s.disconnect();
		
		Object[] holder = new Object[] { s, dp, none };
		
		holder = (Object[]) SerializationHelper.clone(holder);
		Session sclone = (Session) holder[0];
		dp = (DataPoint) holder[1];
		none = holder[2];
		
		//close the original:
		s.close();
		
		t = sclone.beginTransaction();
		
		DataPoint sdp = (DataPoint) sclone.load( DataPoint.class, new Long( dp.getId() ) );
		assertSame(dp, sdp);
		assertFalse(sdp instanceof HibernateProxy);
		Object snone = sclone.load( DataPoint.class, new Long(666) );
		assertSame(none, snone);
		assertTrue(snone instanceof HibernateProxy);
		
		sclone.delete(dp);
		
		t.commit();
		sclone.close();
		
	}

	public void testProxy() {
		Session s = openSession();
		Transaction t = s.beginTransaction();
		DataPoint dp = new DataPoint();
		dp.setDescription("a data point");
		dp.setX( new BigDecimal(1.0) );
		dp.setY( new BigDecimal(2.0) );
		s.persist(dp);
		s.flush();
		s.clear();

		dp = (DataPoint) s.load( DataPoint.class, new Long(dp.getId() ));
		assertFalse( Hibernate.isInitialized(dp) );
		DataPoint dp2 = (DataPoint) s.get( DataPoint.class, new Long(dp.getId()) );
		assertSame(dp, dp2);
		assertTrue( Hibernate.isInitialized(dp) );
		s.clear();

		dp = (DataPoint) s.load( DataPoint.class, new Long( dp.getId() ) );
		assertFalse( Hibernate.isInitialized(dp) );
		dp2 = (DataPoint) s.load( DataPoint.class, new Long( dp.getId() ), LockMode.NONE );
		assertSame(dp, dp2);
		assertFalse( Hibernate.isInitialized(dp) );
		s.clear();

		dp = (DataPoint) s.load( DataPoint.class, new Long( dp.getId() ) );
		assertFalse( Hibernate.isInitialized(dp) );
		dp2 = (DataPoint) s.load( DataPoint.class, new Long( dp.getId() ), LockMode.READ );
		assertSame(dp, dp2);
		assertTrue( Hibernate.isInitialized(dp) );
		s.clear();

		dp = (DataPoint) s.load( DataPoint.class, new Long (dp.getId() ));
		assertFalse( Hibernate.isInitialized(dp) );
		dp2 = (DataPoint) s.get( DataPoint.class, new Long ( dp.getId() ) , LockMode.READ );
		assertSame(dp, dp2);
		assertTrue( Hibernate.isInitialized(dp) );
		s.clear();

		dp = (DataPoint) s.load( DataPoint.class, new Long  ( dp.getId() ) );
		assertFalse( Hibernate.isInitialized(dp) );
		dp2 = (DataPoint) s.createQuery("from DataPoint").uniqueResult();
		assertSame(dp, dp2);
		assertTrue( Hibernate.isInitialized(dp) );
		s.delete( dp );
		t.commit();
		s.close();
	}

	public void testSubsequentNonExistentProxyAccess() {
		Session s = openSession();
		Transaction t = s.beginTransaction();

		DataPoint proxy = ( DataPoint ) s.load( DataPoint.class, new Long(-1) );
		assertFalse( Hibernate.isInitialized( proxy ) );
		try {
			proxy.getDescription();
			fail( "proxy access did not fail on non-existent proxy" );
		}
		catch( ObjectNotFoundException onfe ) {
			// expected
		}
		catch( Throwable e ) {
			fail( "unexpected exception type on non-existent proxy access : " + e );
		}
		// try it a second (subsequent) time...
		try {
			proxy.getDescription();
			fail( "proxy access did not fail on non-existent proxy" );
		}
		catch( ObjectNotFoundException onfe ) {
			// expected
		}
		catch( Throwable e ) {
			fail( "unexpected exception type on non-existent proxy access : " + e );
		}

		t.commit();
		s.close();
	}

	public void testProxyEviction() {
		Session s = openSession();
		Transaction t = s.beginTransaction();
		Container container = new Container( "container" );
		container.setOwner( new Owner( "owner" ) );
		container.setInfo( new Info( "blah blah blah" ) );
		container.getDataPoints().add( new DataPoint( new BigDecimal( 1 ), new BigDecimal( 1 ), "first data point" ) );
		container.getDataPoints().add( new DataPoint( new BigDecimal( 2 ), new BigDecimal( 2 ), "second data point" ) );
		s.save( container );
		t.commit();
		s.close();

		s = openSession();
		t = s.beginTransaction();
		Container c = ( Container ) s.load( Container.class, container.getId() );
		assertFalse( Hibernate.isInitialized( c ) );
		s.evict( c );
		try {
			c.getName();
			fail( "expecting LazyInitializationException" );
		}
		catch( LazyInitializationException e ) {
			// expected result
		}

		c = ( Container ) s.load( Container.class, container.getId() );
		assertFalse( Hibernate.isInitialized( c ) );
		Info i = c.getInfo();
		assertTrue( Hibernate.isInitialized( c ) );
		assertFalse( Hibernate.isInitialized( i ) );
		s.evict( c );
		try {
			i.getDetails();
			fail( "expecting LazyInitializationException" );
		}
		catch( LazyInitializationException e ) {
			// expected result
		}

		s.delete( c );

		t.commit();
		s.close();
	}

	public void testFullyLoadedPCSerialization() {
		Session s = openSession();
		Transaction t = s.beginTransaction();
		Long lastContainerId = null;
		int containerCount = 10;
		int nestedDataPointCount = 5;
		for ( int c_indx = 0; c_indx < containerCount; c_indx++ ) {
			Owner owner = new Owner( "Owner #" + c_indx );
			Container container = new Container( "Container #" + c_indx );
			container.setOwner( owner );
			for ( int dp_indx = 0; dp_indx < nestedDataPointCount; dp_indx++ ) {
				DataPoint dp = new DataPoint();
				dp.setDescription( "data-point [" + c_indx + ", " + dp_indx + "]" );
// more HSQLDB fun...
//				dp.setX( new BigDecimal( c_indx ) );
				dp.setX( new BigDecimal( c_indx + dp_indx ) );
				dp.setY( new BigDecimal( dp_indx ) );
				container.getDataPoints().add( dp );
			}
			s.save( container );
			lastContainerId = container.getId();
		}
		t.commit();
		s.close();

		s = openSession();
		s.setFlushMode( FlushMode.MANUAL );
		t = s.beginTransaction();
		// load the last container as a proxy
		Container proxy = ( Container ) s.load( Container.class, lastContainerId );
		assertFalse( Hibernate.isInitialized( proxy ) );
		// load the rest back into the PC
		List all = s.createQuery( "from Container as c inner join fetch c.owner inner join fetch c.dataPoints where c.id <> :last" )
				.setLong( "last", lastContainerId.longValue() )
				.list();
		Container container = ( Container ) all.get( 0 );
		s.delete( container );
		// force a snapshot retrieval of the proxied container
		SessionImpl sImpl = ( SessionImpl ) s;
		sImpl.getPersistenceContext().getDatabaseSnapshot(
				lastContainerId,
		        sImpl.getFactory().getEntityPersister( Container.class.getName() )
		);
		assertFalse( Hibernate.isInitialized( proxy ) );
		t.commit();

//		int iterations = 50;
//		long cumulativeTime = 0;
//		long cumulativeSize = 0;
//		for ( int i = 0; i < iterations; i++ ) {
//			final long start = System.currentTimeMillis();
//			byte[] bytes = SerializationHelper.serialize( s );
//			SerializationHelper.deserialize( bytes );
//			final long end = System.currentTimeMillis();
//			cumulativeTime += ( end - start );
//			int size = bytes.length;
//			cumulativeSize += size;
////			System.out.println( "Iteration #" + i + " took " + ( end - start ) + " ms : size = " + size + " bytes" );
//		}
//		System.out.println( "Average time : " + ( cumulativeTime / iterations ) + " ms" );
//		System.out.println( "Average size : " + ( cumulativeSize / iterations ) + " bytes" );

		byte[] bytes = SerializationHelper.serialize( s );
		SerializationHelper.deserialize( bytes );

		t = s.beginTransaction();
		int count = s.createQuery( "delete DataPoint" ).executeUpdate();
		assertEquals( "unexpected DP delete count", ( containerCount * nestedDataPointCount ), count );
		count = s.createQuery( "delete Container" ).executeUpdate();
		assertEquals( "unexpected container delete count", containerCount, count );
		count = s.createQuery( "delete Owner" ).executeUpdate();
		assertEquals( "unexpected owner delete count", containerCount, count );
		t.commit();
		s.close();
	}
}
<|MERGE_RESOLUTION|>--- conflicted
+++ resolved
@@ -1,5 +1,6 @@
 //$Id: ProxyTest.java 10977 2006-12-12 23:28:04Z steve.ebersole@jboss.com $
 package org.hibernate.test.proxy;
+
 import java.math.BigDecimal;
 import java.util.List;
 import junit.framework.Test;
@@ -13,23 +14,16 @@
 import org.hibernate.cfg.Configuration;
 import org.hibernate.cfg.Environment;
 import org.hibernate.impl.SessionImpl;
-<<<<<<< HEAD
+import org.hibernate.internal.util.SerializationHelper;
 import org.hibernate.proxy.HibernateProxy;
 import org.hibernate.testing.junit.functional.FunctionalTestCase;
 import org.hibernate.testing.junit.functional.FunctionalTestClassTestSuite;
-import org.hibernate.util.SerializationHelper;
-=======
-import org.hibernate.internal.util.SerializationHelper;
-import org.hibernate.testing.junit.functional.FunctionalTestCase;
-import org.hibernate.testing.junit.functional.FunctionalTestClassTestSuite;
-import org.hibernate.proxy.HibernateProxy;
->>>>>>> 0b10334e
 
 /**
  * @author Gavin King
  */
 public class ProxyTest extends FunctionalTestCase {
-	
+
 	public ProxyTest(String name) {
 		super( name );
 	}
@@ -38,12 +32,14 @@
 		return new String[] { "proxy/DataPoint.hbm.xml" };
 	}
 
-	public void configure(Configuration cfg) {
+	@Override
+    public void configure(Configuration cfg) {
 		super.configure( cfg );
 		cfg.setProperty( Environment.STATEMENT_BATCH_SIZE, "0" ); // problem on HSQLDB (go figure)
 	}
 
-	public String getCacheConcurrencyStrategy() {
+	@Override
+    public String getCacheConcurrencyStrategy() {
 		return null;
 	}
 
@@ -61,23 +57,23 @@
 		s.persist(dp);
 		s.flush();
 		s.clear();
-		
+
 		dp = (DataPoint) s.load(DataPoint.class, new Long( dp.getId() ) );
 		assertFalse( Hibernate.isInitialized(dp) );
-		
+
 		try {
 			dp.getClass().getDeclaredMethod( "finalize", (Class[]) null );
 			fail();
-			
-		} 
+
+		}
 		catch (NoSuchMethodException e) {}
-		
+
 		s.delete(dp);
 		t.commit();
 		s.close();
-		
-	}
-	
+
+	}
+
 	public void testProxyException() {
 		Session s = openSession();
 		Transaction t = s.beginTransaction();
@@ -88,10 +84,10 @@
 		s.persist(dp);
 		s.flush();
 		s.clear();
-		
+
 		dp = (DataPoint) s.load(DataPoint.class, new Long( dp.getId() ) );
 		assertFalse( Hibernate.isInitialized(dp) );
-		
+
 		try {
 			dp.exception();
 			fail();
@@ -171,34 +167,34 @@
 		assertTrue( Hibernate.isInitialized(dp) );
 		Object none = s.load( DataPoint.class, new Long(666));
 		assertFalse( Hibernate.isInitialized(none) );
-		
+
 		t.commit();
 		s.disconnect();
-		
+
 		Object[] holder = new Object[] { s, dp, none };
-		
+
 		holder = (Object[]) SerializationHelper.clone(holder);
 		Session sclone = (Session) holder[0];
 		dp = (DataPoint) holder[1];
 		none = holder[2];
-		
+
 		//close the original:
 		s.close();
-		
+
 		t = sclone.beginTransaction();
-		
+
 		DataPoint sdp = (DataPoint) sclone.load( DataPoint.class, new Long( dp.getId() ) );
 		assertSame(dp, sdp);
 		assertFalse(sdp instanceof HibernateProxy);
 		Object snone = sclone.load( DataPoint.class, new Long(666) );
 		assertSame(none, snone);
 		assertTrue(snone instanceof HibernateProxy);
-		
+
 		sclone.delete(dp);
-		
+
 		t.commit();
 		sclone.close();
-		
+
 	}
 
 	public void testProxy() {
