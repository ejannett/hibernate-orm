/*
 * Hibernate, Relational Persistence for Idiomatic Java
 *
 * License: GNU Lesser General Public License (LGPL), version 2.1 or later.
 * See the lgpl.txt file in the root directory or <http://www.gnu.org/licenses/lgpl-2.1.html>.
 */
package org.hibernate.dialect;

import org.hibernate.LockOptions;
import org.hibernate.NullPrecedence;
import org.hibernate.PessimisticLockException;
import org.hibernate.boot.TempTableDdlTransactionHandling;
import org.hibernate.cfg.Environment;
import org.hibernate.dialect.function.CommonFunctionFactory;
import org.hibernate.dialect.hint.IndexQueryHintHandler;
import org.hibernate.dialect.identity.IdentityColumnSupport;
import org.hibernate.dialect.identity.MySQLIdentityColumnSupport;
import org.hibernate.dialect.pagination.LimitHandler;
import org.hibernate.dialect.pagination.LimitLimitHandler;
import org.hibernate.dialect.sequence.NoSequenceSupport;
import org.hibernate.dialect.sequence.SequenceSupport;
import org.hibernate.dialect.unique.MySQLUniqueDelegate;
import org.hibernate.dialect.unique.UniqueDelegate;
import org.hibernate.engine.jdbc.dialect.spi.DialectResolutionInfo;
import org.hibernate.exception.LockAcquisitionException;
import org.hibernate.exception.LockTimeoutException;
import org.hibernate.exception.spi.SQLExceptionConversionDelegate;
import org.hibernate.exception.spi.TemplatedViolatedConstraintNameExtractor;
import org.hibernate.exception.spi.ViolatedConstraintNameExtractor;
import org.hibernate.internal.util.JdbcExceptionHelper;
import org.hibernate.metamodel.mapping.EntityMappingType;
import org.hibernate.metamodel.mapping.SqlExpressable;
import org.hibernate.metamodel.spi.RuntimeModelCreationContext;
import org.hibernate.query.CastType;
import org.hibernate.query.TemporalUnit;
import org.hibernate.query.spi.QueryEngine;
import org.hibernate.query.sqm.mutation.internal.idtable.AfterUseAction;
import org.hibernate.query.sqm.mutation.internal.idtable.IdTable;
import org.hibernate.query.sqm.mutation.internal.idtable.LocalTemporaryTableStrategy;
import org.hibernate.query.sqm.mutation.internal.idtable.TempIdTableExporter;
import org.hibernate.query.sqm.mutation.spi.SqmMultiTableMutationStrategy;

import java.sql.CallableStatement;
import java.sql.ResultSet;
import java.sql.SQLException;
import java.sql.Types;

import static org.hibernate.exception.spi.TemplatedViolatedConstraintNameExtractor.extractUsingTemplate;
import static org.hibernate.query.CastType.BOOLEAN;

/**
 * An SQL dialect for MySQL (prior to 5.x).
 *
 * @author Gavin King
 */
public class MySQLDialect extends Dialect {

	private final UniqueDelegate uniqueDelegate;
	private MySQLStorageEngine storageEngine;
	private int version;

	public MySQLDialect(DialectResolutionInfo info) {
		this( info.getDatabaseMajorVersion() * 100 + info.getDatabaseMinorVersion() * 10 );
	}

	public MySQLDialect() {
		this(400);
	}

	public MySQLDialect(int version) {
		super();
		this.version = version;

		String storageEngine = Environment.getProperties().getProperty( Environment.STORAGE_ENGINE );
		if (storageEngine == null) {
			storageEngine = System.getProperty( Environment.STORAGE_ENGINE );
		}
		if (storageEngine == null) {
			this.storageEngine = getDefaultMySQLStorageEngine();
		}
		else if( "innodb".equals( storageEngine.toLowerCase() ) ) {
			this.storageEngine = InnoDBStorageEngine.INSTANCE;
		}
		else if( "myisam".equals( storageEngine.toLowerCase() ) ) {
			this.storageEngine = MyISAMStorageEngine.INSTANCE;
		}
		else {
			throw new UnsupportedOperationException( "The " + storageEngine + " storage engine is not supported!" );
		}

		registerColumnType( Types.BOOLEAN, "bit" ); // HHH-6935: Don't use "boolean" i.e. tinyint(1) due to JDBC ResultSetMetaData

		registerColumnType( Types.NUMERIC, "decimal($p,$s)" ); //it's just a synonym

		if ( getVersion() < 570) {
			registerColumnType( Types.TIMESTAMP, "datetime" );
			registerColumnType( Types.TIMESTAMP_WITH_TIMEZONE, "timestamp" );
		}
		else {
			// Since 5.7 we can explicitly specify a fractional second
			// precision for the timestamp-like types
			registerColumnType(Types.TIMESTAMP, "datetime($p)");
			registerColumnType(Types.TIMESTAMP_WITH_TIMEZONE, "timestamp($p)");
		}

		// max length for VARCHAR changed in 5.0.3
		final int maxVarcharLen = getVersion() < 500 ? 255 : 65_535;

		registerColumnType( Types.VARCHAR, maxVarcharLen, "varchar($l)" );
		registerColumnType( Types.VARBINARY, maxVarcharLen, "varbinary($l)" );

		final int maxTinyLobLen = 255;
		final int maxLobLen = 65_535;
		final int maxMediumLobLen = 16_777_215;
		final long maxLongLobLen = 4_294_967_295L;

		registerColumnType( Types.VARCHAR, maxLongLobLen, "longtext" );
		registerColumnType( Types.VARCHAR, maxMediumLobLen, "mediumtext" );
		if ( maxVarcharLen < maxLobLen ) {
			registerColumnType( Types.VARCHAR, maxLobLen, "text" );
		}

		registerColumnType( Types.VARBINARY, maxLongLobLen, "longblob" );
		registerColumnType( Types.VARBINARY, maxMediumLobLen, "mediumblob" );
		if ( maxVarcharLen < maxLobLen ) {
			registerColumnType( Types.VARBINARY, maxLobLen, "blob" );
		}

		registerColumnType( Types.BLOB, maxLongLobLen, "longblob" );
		registerColumnType( Types.BLOB, maxMediumLobLen, "mediumblob" );
		registerColumnType( Types.BLOB, maxLobLen, "blob" );
		registerColumnType( Types.BLOB, maxTinyLobLen, "tinyblob" );

		registerColumnType( Types.CLOB, maxLongLobLen, "longtext" );
		registerColumnType( Types.CLOB, maxMediumLobLen, "mediumtext" );
		registerColumnType( Types.CLOB, maxLobLen, "text" );
		registerColumnType( Types.CLOB, maxTinyLobLen, "tinytext" );

		registerColumnType( Types.NCLOB, maxLongLobLen, "longtext" );
		registerColumnType( Types.NCLOB, maxMediumLobLen, "mediumtext" );
		registerColumnType( Types.NCLOB, maxLobLen, "text" );
		registerColumnType( Types.NCLOB, maxTinyLobLen, "tinytext" );

		if ( getVersion() >= 570) {
			// MySQL 5.7 brings JSON native support with a dedicated datatype
			// https://dev.mysql.com/doc/refman/5.7/en/json.html
			registerColumnType(Types.JAVA_OBJECT, "json");
		}

<<<<<<< HEAD
		registerKeyword( "key" );
=======
		registerColumnType( Types.BIT, "bit" );
		registerColumnType( Types.BIGINT, "bigint" );
		registerColumnType( Types.SMALLINT, "smallint" );
		registerColumnType( Types.TINYINT, "tinyint" );
		registerColumnType( Types.INTEGER, "integer" );
		registerColumnType( Types.CHAR, "char(1)" );
		registerColumnType( Types.FLOAT, "float" );
		registerColumnType( Types.DOUBLE, "double precision" );
		registerColumnType( Types.BOOLEAN, "bit" ); // HHH-6935
		registerColumnType( Types.DATE, "date" );
		registerColumnType( Types.TIME, "time" );
		registerColumnType( Types.TIMESTAMP, "datetime" );
		registerColumnType( Types.VARBINARY, "longblob" );
		registerColumnType( Types.VARBINARY, 16777215, "mediumblob" );
		registerColumnType( Types.VARBINARY, 65535, "blob" );
		registerColumnType( Types.VARBINARY, 255, "tinyblob" );
		registerColumnType( Types.BINARY, "binary($l)" );
		registerColumnType( Types.LONGVARBINARY, "longblob" );
		registerColumnType( Types.LONGVARBINARY, 16777215, "mediumblob" );
		registerColumnType( Types.NUMERIC, "decimal($p,$s)" );
		registerColumnType( Types.BLOB, "longblob" );
//		registerColumnType( Types.BLOB, 16777215, "mediumblob" );
//		registerColumnType( Types.BLOB, 65535, "blob" );
		registerColumnType( Types.CLOB, "longtext" );
		registerColumnType( Types.NCLOB, "longtext" );
//		registerColumnType( Types.CLOB, 16777215, "mediumtext" );
//		registerColumnType( Types.CLOB, 65535, "text" );
		registerVarcharTypes();

		registerFunction( "ascii", new StandardSQLFunction( "ascii", StandardBasicTypes.INTEGER ) );
		registerFunction( "bin", new StandardSQLFunction( "bin", StandardBasicTypes.STRING ) );
		registerFunction( "char_length", new StandardSQLFunction( "char_length", StandardBasicTypes.LONG ) );
		registerFunction( "character_length", new StandardSQLFunction( "character_length", StandardBasicTypes.LONG ) );
		registerFunction( "lcase", new StandardSQLFunction( "lcase" ) );
		registerFunction( "lower", new StandardSQLFunction( "lower" ) );
		registerFunction( "ltrim", new StandardSQLFunction( "ltrim" ) );
		registerFunction( "ord", new StandardSQLFunction( "ord", StandardBasicTypes.INTEGER ) );
		registerFunction( "quote", new StandardSQLFunction( "quote" ) );
		registerFunction( "reverse", new StandardSQLFunction( "reverse" ) );
		registerFunction( "rtrim", new StandardSQLFunction( "rtrim" ) );
		registerFunction( "soundex", new StandardSQLFunction( "soundex" ) );
		registerFunction( "space", new StandardSQLFunction( "space", StandardBasicTypes.STRING ) );
		registerFunction( "ucase", new StandardSQLFunction( "ucase" ) );
		registerFunction( "upper", new StandardSQLFunction( "upper" ) );
		registerFunction( "unhex", new StandardSQLFunction( "unhex", StandardBasicTypes.STRING ) );

		registerFunction( "abs", new StandardSQLFunction( "abs" ) );
		registerFunction( "sign", new StandardSQLFunction( "sign", StandardBasicTypes.INTEGER ) );

		registerFunction( "acos", new StandardSQLFunction( "acos", StandardBasicTypes.DOUBLE ) );
		registerFunction( "asin", new StandardSQLFunction( "asin", StandardBasicTypes.DOUBLE ) );
		registerFunction( "atan", new StandardSQLFunction( "atan", StandardBasicTypes.DOUBLE ) );
		registerFunction( "cos", new StandardSQLFunction( "cos", StandardBasicTypes.DOUBLE ) );
		registerFunction( "cot", new StandardSQLFunction( "cot", StandardBasicTypes.DOUBLE ) );
		registerFunction( "crc32", new StandardSQLFunction( "crc32", StandardBasicTypes.LONG ) );
		registerFunction( "exp", new StandardSQLFunction( "exp", StandardBasicTypes.DOUBLE ) );
		registerFunction( "ln", new StandardSQLFunction( "ln", StandardBasicTypes.DOUBLE ) );
		registerFunction( "log", new StandardSQLFunction( "log", StandardBasicTypes.DOUBLE ) );
		registerFunction( "log2", new StandardSQLFunction( "log2", StandardBasicTypes.DOUBLE ) );
		registerFunction( "log10", new StandardSQLFunction( "log10", StandardBasicTypes.DOUBLE ) );
		registerFunction( "pi", new NoArgSQLFunction( "pi", StandardBasicTypes.DOUBLE ) );
		registerFunction( "rand", new NoArgSQLFunction( "rand", StandardBasicTypes.DOUBLE ) );
		registerFunction( "sin", new StandardSQLFunction( "sin", StandardBasicTypes.DOUBLE ) );
		registerFunction( "sqrt", new StandardSQLFunction( "sqrt", StandardBasicTypes.DOUBLE ) );
		registerFunction( "stddev", new StandardSQLFunction("std", StandardBasicTypes.DOUBLE) );
		registerFunction( "tan", new StandardSQLFunction( "tan", StandardBasicTypes.DOUBLE ) );

		registerFunction( "radians", new StandardSQLFunction( "radians", StandardBasicTypes.DOUBLE ) );
		registerFunction( "degrees", new StandardSQLFunction( "degrees", StandardBasicTypes.DOUBLE ) );

		registerFunction( "ceiling", new StandardSQLFunction( "ceiling", StandardBasicTypes.INTEGER ) );
		registerFunction( "ceil", new StandardSQLFunction( "ceil", StandardBasicTypes.INTEGER ) );
		registerFunction( "floor", new StandardSQLFunction( "floor", StandardBasicTypes.INTEGER ) );
		registerFunction( "round", new StandardSQLFunction( "round" ) );

		registerFunction( "datediff", new StandardSQLFunction( "datediff", StandardBasicTypes.INTEGER ) );
		registerFunction( "timediff", new StandardSQLFunction( "timediff", StandardBasicTypes.TIME ) );
		registerFunction( "date_format", new StandardSQLFunction( "date_format", StandardBasicTypes.STRING ) );

		registerFunction( "curdate", new NoArgSQLFunction( "curdate", StandardBasicTypes.DATE ) );
		registerFunction( "curtime", new NoArgSQLFunction( "curtime", StandardBasicTypes.TIME ) );
		registerFunction( "current_date", new NoArgSQLFunction( "current_date", StandardBasicTypes.DATE, false ) );
		registerFunction( "current_time", new NoArgSQLFunction( "current_time", StandardBasicTypes.TIME, false ) );
		registerFunction( "current_timestamp", new NoArgSQLFunction( "current_timestamp", StandardBasicTypes.TIMESTAMP, false ) );
		registerFunction( "date", new StandardSQLFunction( "date", StandardBasicTypes.DATE ) );
		registerFunction( "day", new StandardSQLFunction( "day", StandardBasicTypes.INTEGER ) );
		registerFunction( "dayofmonth", new StandardSQLFunction( "dayofmonth", StandardBasicTypes.INTEGER ) );
		registerFunction( "dayname", new StandardSQLFunction( "dayname", StandardBasicTypes.STRING ) );
		registerFunction( "dayofweek", new StandardSQLFunction( "dayofweek", StandardBasicTypes.INTEGER ) );
		registerFunction( "dayofyear", new StandardSQLFunction( "dayofyear", StandardBasicTypes.INTEGER ) );
		registerFunction( "from_days", new StandardSQLFunction( "from_days", StandardBasicTypes.DATE ) );
		registerFunction( "from_unixtime", new StandardSQLFunction( "from_unixtime", StandardBasicTypes.TIMESTAMP ) );
		registerFunction( "hour", new StandardSQLFunction( "hour", StandardBasicTypes.INTEGER ) );
		registerFunction( "last_day", new StandardSQLFunction( "last_day", StandardBasicTypes.DATE ) );
		registerFunction( "localtime", new NoArgSQLFunction( "localtime", StandardBasicTypes.TIMESTAMP ) );
		registerFunction( "localtimestamp", new NoArgSQLFunction( "localtimestamp", StandardBasicTypes.TIMESTAMP ) );
		registerFunction( "microseconds", new StandardSQLFunction( "microseconds", StandardBasicTypes.INTEGER ) );
		registerFunction( "minute", new StandardSQLFunction( "minute", StandardBasicTypes.INTEGER ) );
		registerFunction( "month", new StandardSQLFunction( "month", StandardBasicTypes.INTEGER ) );
		registerFunction( "monthname", new StandardSQLFunction( "monthname", StandardBasicTypes.STRING ) );
		registerFunction( "now", new NoArgSQLFunction( "now", StandardBasicTypes.TIMESTAMP ) );
		registerFunction( "quarter", new StandardSQLFunction( "quarter", StandardBasicTypes.INTEGER ) );
		registerFunction( "second", new StandardSQLFunction( "second", StandardBasicTypes.INTEGER ) );
		registerFunction( "sec_to_time", new StandardSQLFunction( "sec_to_time", StandardBasicTypes.TIME ) );
		registerFunction( "sysdate", new NoArgSQLFunction( "sysdate", StandardBasicTypes.TIMESTAMP ) );
		registerFunction( "time", new StandardSQLFunction( "time", StandardBasicTypes.STRING ) );
		registerFunction( "timestamp", new StandardSQLFunction( "timestamp", StandardBasicTypes.TIMESTAMP ) );
		registerFunction( "time_to_sec", new StandardSQLFunction( "time_to_sec", StandardBasicTypes.INTEGER ) );
		registerFunction( "to_days", new StandardSQLFunction( "to_days", StandardBasicTypes.LONG ) );
		registerFunction( "unix_timestamp", new StandardSQLFunction( "unix_timestamp", StandardBasicTypes.LONG ) );
		registerFunction( "utc_date", new NoArgSQLFunction( "utc_date", StandardBasicTypes.STRING ) );
		registerFunction( "utc_time", new NoArgSQLFunction( "utc_time", StandardBasicTypes.STRING ) );
		registerFunction( "utc_timestamp", new NoArgSQLFunction( "utc_timestamp", StandardBasicTypes.STRING ) );
		registerFunction( "week", new StandardSQLFunction( "week", StandardBasicTypes.INTEGER ) );
		registerFunction( "weekday", new StandardSQLFunction( "weekday", StandardBasicTypes.INTEGER ) );
		registerFunction( "weekofyear", new StandardSQLFunction( "weekofyear", StandardBasicTypes.INTEGER ) );
		registerFunction( "year", new StandardSQLFunction( "year", StandardBasicTypes.INTEGER ) );
		registerFunction( "yearweek", new StandardSQLFunction( "yearweek", StandardBasicTypes.INTEGER ) );

		registerFunction( "hex", new StandardSQLFunction( "hex", StandardBasicTypes.STRING ) );
		registerFunction( "oct", new StandardSQLFunction( "oct", StandardBasicTypes.STRING ) );

		registerFunction( "octet_length", new StandardSQLFunction( "octet_length", StandardBasicTypes.LONG ) );
		registerFunction( "bit_length", new StandardSQLFunction( "bit_length", StandardBasicTypes.LONG ) );

		registerFunction( "bit_count", new StandardSQLFunction( "bit_count", StandardBasicTypes.LONG ) );
		registerFunction( "encrypt", new StandardSQLFunction( "encrypt", StandardBasicTypes.STRING ) );
		registerFunction( "md5", new StandardSQLFunction( "md5", StandardBasicTypes.STRING ) );
		registerFunction( "sha1", new StandardSQLFunction( "sha1", StandardBasicTypes.STRING ) );
		registerFunction( "sha", new StandardSQLFunction( "sha", StandardBasicTypes.STRING ) );

		registerFunction( "concat", new StandardSQLFunction( "concat", StandardBasicTypes.STRING ) );
>>>>>>> 517a0b96

		getDefaultProperties().setProperty( Environment.MAX_FETCH_DEPTH, "2" );
		getDefaultProperties().setProperty( Environment.STATEMENT_BATCH_SIZE, DEFAULT_BATCH_SIZE );

		uniqueDelegate = new MySQLUniqueDelegate( this );
	}

	@Override
	public int getVersion() {
		return version;
	}

	@Override
	public long getDefaultLobLength() {
		//max length for mediumblob or mediumtext
		return 16_777_215;
	}

	@Override
	public int getPreferredSqlTypeCodeForBoolean() {
		return Types.BIT;
	}

//	@Override
//	public int getDefaultDecimalPrecision() {
//		//this is the maximum, but I guess it's too high
//		return 65;
//	}

	@Override
	public void initializeFunctionRegistry(QueryEngine queryEngine) {
		super.initializeFunctionRegistry( queryEngine );

		CommonFunctionFactory.soundex( queryEngine );
		CommonFunctionFactory.radians( queryEngine );
		CommonFunctionFactory.degrees( queryEngine );
		CommonFunctionFactory.cot( queryEngine );
		CommonFunctionFactory.log( queryEngine );
		CommonFunctionFactory.log2( queryEngine );
		CommonFunctionFactory.log10( queryEngine );
		CommonFunctionFactory.pi( queryEngine );
		CommonFunctionFactory.trim2( queryEngine );
		CommonFunctionFactory.octetLength( queryEngine );
		CommonFunctionFactory.reverse( queryEngine );
		CommonFunctionFactory.space( queryEngine );
		CommonFunctionFactory.repeat( queryEngine );
		CommonFunctionFactory.pad_space( queryEngine );
		CommonFunctionFactory.md5( queryEngine );
		CommonFunctionFactory.yearMonthDay( queryEngine );
		CommonFunctionFactory.hourMinuteSecond( queryEngine );
		CommonFunctionFactory.dayofweekmonthyear( queryEngine );
		CommonFunctionFactory.weekQuarter( queryEngine );
		CommonFunctionFactory.daynameMonthname( queryEngine );
		CommonFunctionFactory.lastDay( queryEngine );
		CommonFunctionFactory.dateTimeTimestamp( queryEngine );
		CommonFunctionFactory.utcDateTimeTimestamp( queryEngine );
		CommonFunctionFactory.rand( queryEngine );
		CommonFunctionFactory.crc32( queryEngine );
		CommonFunctionFactory.sha1( queryEngine );
		CommonFunctionFactory.sha2( queryEngine );
		CommonFunctionFactory.sha( queryEngine );
		CommonFunctionFactory.bitLength( queryEngine );
		CommonFunctionFactory.octetLength( queryEngine );
		CommonFunctionFactory.ascii( queryEngine );
		CommonFunctionFactory.chr_char( queryEngine );
		CommonFunctionFactory.instr( queryEngine );
		CommonFunctionFactory.substr( queryEngine );
		//also natively supports ANSI-style substring()
		CommonFunctionFactory.position( queryEngine );
		CommonFunctionFactory.nowCurdateCurtime( queryEngine );
		CommonFunctionFactory.truncate( queryEngine );
		CommonFunctionFactory.insert( queryEngine );
		CommonFunctionFactory.bitandorxornot_operator( queryEngine );
		CommonFunctionFactory.bitAndOr( queryEngine );
		CommonFunctionFactory.stddev( queryEngine );
		CommonFunctionFactory.stddevPopSamp( queryEngine );
		CommonFunctionFactory.variance( queryEngine );
		CommonFunctionFactory.varPopSamp( queryEngine );
		CommonFunctionFactory.datediff( queryEngine );
		CommonFunctionFactory.adddateSubdateAddtimeSubtime( queryEngine );
		CommonFunctionFactory.format_dateFormat( queryEngine );
		CommonFunctionFactory.makedateMaketime( queryEngine );

		if ( getVersion() < 570 ) {
			CommonFunctionFactory.sysdateParens( queryEngine );
		}
		else {
			// MySQL timestamp type defaults to precision 0 (seconds) but
			// we want the standard default precision of 6 (microseconds)
			CommonFunctionFactory.sysdateExplicitMicros( queryEngine );
		}
	}

	@Override
	public int getFloatPrecision() {
		//according to MySQL docs, this is
		//the maximum precision for 4 bytes
		return 23;
	}

	/**
	 * MySQL 5.7 precision defaults to seconds, but microseconds is better
	 */
	@Override
	public String currentTimestamp() {
		return getVersion() < 570 ? super.currentTimestamp() : "current_timestamp(6)";
	}

	/**
	 * {@code microsecond} is the smallest unit for
	 * {@code timestampadd()} and {@code timestampdiff()},
	 * and the highest precision for a {@code timestamp}.
	 */
	@Override
	public long getFractionalSecondPrecisionInNanos() {
		return 1_000; //microseconds
	}

	/**
	 * MySQL supports a limited list of temporal fields in the
	 * extract() function, but we can emulate some of them by
	 * using the appropriate named functions instead of
	 * extract().
	 *
	 * Thus, the additional supported fields are
	 * {@link TemporalUnit#DAY_OF_YEAR},
	 * {@link TemporalUnit#DAY_OF_MONTH},
	 * {@link TemporalUnit#DAY_OF_YEAR}.
	 *
	 * In addition, the field {@link TemporalUnit#SECOND} is
	 * redefined to include microseconds.
	 */
	@Override
	public String extractPattern(TemporalUnit unit) {
		switch (unit) {
			case SECOND:
				return "(second(?2)+microsecond(?2)/1e6)";
			case WEEK:
				return "weekofyear(?2)"; //same as week(?2,3), the ISO week
			case DAY_OF_WEEK:
				return "dayofweek(?2)";
			case DAY_OF_MONTH:
				return "dayofmonth(?2)";
			case DAY_OF_YEAR:
				return "dayofyear(?2)";
			//TODO: case WEEK_YEAR: yearweek(?2, 3)/100
			default:
				return "?1(?2)";
		}
	}

	/**
	 * MySQL doesn't have a real {@link java.sql.Types#BOOLEAN}
	 * type, so...
	 */
	@Override
	public String castPattern(CastType from, CastType to) {
		switch (to) {
			case BOOLEAN:
				switch (from) {
					case STRING:
//						return "if(?1 rlike '^(t|f|true|false)$', ?1 like 't%', null)";
						return "if(lower(?1) in('t','f','true','false'), ?1 like 't%', null)";
					case LONG:
					case INTEGER:
						return "(?1<>0)";
				}
			case STRING:
				if (from == BOOLEAN) {
					return "if(?1,'true','false')";
				}
			default:
				return super.castPattern(from, to);
		}
	}

	@Override
	public String timestampaddPattern(TemporalUnit unit, boolean timestamp) {
		switch (unit) {
			case NANOSECOND:
				return "timestampadd(microsecond, (?2)/1e3, ?3)";
			case NATIVE:
				return "timestampadd(microsecond, ?2, ?3)";
			default:
				return "timestampadd(?1, ?2, ?3)";
		}
	}

	@Override
	public String timestampdiffPattern(TemporalUnit unit, boolean fromTimestamp, boolean toTimestamp) {
		switch (unit) {
			case NANOSECOND:
				return "timestampdiff(microsecond, ?2, ?3)*1e3";
			case NATIVE:
				return "timestampdiff(microsecond, ?2, ?3)";
			default:
				return "timestampdiff(?1, ?2, ?3)";
		}
	}

	/**
	 * @see <a href="https://dev.mysql.com/worklog/task/?id=7019">MySQL 5.7 work log</a>
	 * @return true for MySQL 5.7 and above
	 */
	@Override
	public boolean supportsRowValueConstructorSyntaxInInList() {
		return getVersion() >= 570;
	}

	@Override
	public boolean supportsUnionAll() {
		return getVersion() >= 500;
	}

	@Override
	public boolean supportsColumnCheck() {
		return false;
	}

	@Override
	public String getQueryHintString(String query, String hints) {
		return getVersion() < 500
				? super.getQueryHintString( query, hints )
				: IndexQueryHintHandler.INSTANCE.addQueryHints( query, hints );
	}

	/**
	 * No support for sequences.
	 */
	@Override
	public SequenceSupport getSequenceSupport() {
		return NoSequenceSupport.INSTANCE;
	}

	public ViolatedConstraintNameExtractor getViolatedConstraintNameExtractor() {
		return getVersion() < 500 ? super.getViolatedConstraintNameExtractor() : EXTRACTOR;
	}

	private static final ViolatedConstraintNameExtractor EXTRACTOR =
			new TemplatedViolatedConstraintNameExtractor( sqle -> {
				switch ( Integer.parseInt( JdbcExceptionHelper.extractSqlState( sqle ) ) ) {
					case 23000:
						return extractUsingTemplate( " for key '", "'", sqle.getMessage() );
					default:
						return null;
				}
			} );

	@Override
	public boolean qualifyIndexName() {
		return false;
	}

	@Override
	public String getAddForeignKeyConstraintString(
			String constraintName,
			String[] foreignKey,
			String referencedTable,
			String[] primaryKey,
			boolean referencesPrimaryKey) {
		final String cols = String.join( ", ", foreignKey );
		final String referencedCols = String.join( ", ", primaryKey );
		return String.format(
				" add constraint %s foreign key (%s) references %s (%s)",
				constraintName,
				cols,
				referencedTable,
				referencedCols
		);
	}

	@Override
	public String getDropForeignKeyString() {
		return " drop foreign key ";
	}

	@Override
	public LimitHandler getLimitHandler() {
		//also supports LIMIT n OFFSET m
		return LimitLimitHandler.INSTANCE;
	}

	@Override
	public String getFromDual() {
		return "from dual";
	}

	@Override
	public char closeQuote() {
		return '`';
	}

	@Override
	public char openQuote() {
		return '`';
	}

	@Override
	public boolean canCreateCatalog() {
		return true;
	}

	@Override
	public String[] getCreateCatalogCommand(String catalogName) {
		return new String[] { "create database " + catalogName };
	}

	@Override
	public String[] getDropCatalogCommand(String catalogName) {
		return new String[] { "drop database " + catalogName };
	}

	@Override
	public boolean canCreateSchema() {
		return false;
	}

	@Override
	public String[] getCreateSchemaCommand(String schemaName) {
		throw new UnsupportedOperationException( "MySQL does not support dropping creating/dropping schemas in the JDBC sense" );
	}

	@Override
	public String[] getDropSchemaCommand(String schemaName) {
		throw new UnsupportedOperationException( "MySQL does not support dropping creating/dropping schemas in the JDBC sense" );
	}

	@Override
	public boolean supportsIfExistsBeforeTableName() {
		return true;
	}

	@Override
	public String getSelectGUIDString() {
		return "select uuid()";
	}

	@Override
	public String getTableComment(String comment) {
		return " comment='" + comment + "'";
	}

	@Override
	public String getColumnComment(String comment) {
		return " comment '" + comment + "'";
	}

	@Override
	public SqmMultiTableMutationStrategy getFallbackSqmMutationStrategy(
			EntityMappingType rootEntityDescriptor,
			RuntimeModelCreationContext runtimeModelCreationContext) {

		return new LocalTemporaryTableStrategy(
				new IdTable( rootEntityDescriptor, basename -> "HT_" + basename ),
				() -> new TempIdTableExporter( true, this::getTypeName ) {
					@Override
					protected String getCreateCommand() {
						return "create temporary table if not exists";
					}

					@Override
					protected String getDropCommand() {
						return "drop temporary table";
					}
				},
				AfterUseAction.DROP,
				TempTableDdlTransactionHandling.NONE,
				runtimeModelCreationContext.getSessionFactory()
		);
	}

	@Override
	public String getCastTypeName(SqlExpressable type, Long length, Integer precision, Integer scale) {
		switch ( type.getJdbcMapping().getSqlTypeDescriptor().getJdbcTypeCode() ) {
			case Types.INTEGER:
			case Types.BIGINT:
			case Types.SMALLINT:
			case Types.TINYINT:
				//MySQL doesn't let you cast to INTEGER/BIGINT/TINYINT
				return "signed";
			case Types.BIT:
				//special case for casting to Boolean
				return "unsigned";
			case Types.FLOAT:
			case Types.DOUBLE:
			case Types.REAL:
				//MySQL doesn't let you cast to DOUBLE/FLOAT
				//but don't just return 'decimal' because
				//the default scale is 0 (no decimal places)
				return String.format(
						"decimal(%d, %d)",
						precision == null ? type.getJdbcMapping().getJavaTypeDescriptor().getDefaultSqlPrecision(this) : precision,
						scale == null ? type.getJdbcMapping().getJavaTypeDescriptor().getDefaultSqlScale() : scale
				);
			case Types.VARBINARY:
			case Types.LONGVARBINARY:
				//MySQL doesn't let you cast to BLOB/TINYBLOB/LONGBLOB
				//we could just return 'binary' here but that would be
				//inconsistent with other Dialects which need a length
				return String.format(
						"binary(%d)",
						length == null ? type.getJdbcMapping().getJavaTypeDescriptor().getDefaultSqlLength(this) : length
				);
			case Types.VARCHAR:
			case Types.LONGVARCHAR:
				//MySQL doesn't let you cast to TEXT/LONGTEXT
				//we could just return 'char' here but that would be
				//inconsistent with other Dialects which need a length
				return String.format(
						"char(%d)",
						length == null ? type.getJdbcMapping().getJavaTypeDescriptor().getDefaultSqlLength(this) : length
				);
			default:
				return super.getCastTypeName( type, length, precision, scale );
		}
	}

	@Override
	public boolean supportsCurrentTimestampSelection() {
		return true;
	}

	@Override
	public boolean isCurrentTimestampSelectStringCallable() {
		return false;
	}

	@Override
	public String getCurrentTimestampSelectString() {
		return "select now()";
	}

	@Override
	public int registerResultSetOutParameter(CallableStatement statement, int col) throws SQLException {
		return col;
	}

	@Override
	public ResultSet getResultSet(CallableStatement ps) throws SQLException {
		boolean isResultSet = ps.execute();
		while ( !isResultSet && ps.getUpdateCount() != -1 ) {
			isResultSet = ps.getMoreResults();
		}
		return ps.getResultSet();
	}

	@Override
	public UniqueDelegate getUniqueDelegate() {
		return uniqueDelegate;
	}

	@Override
	public boolean supportsRowValueConstructorSyntax() {
		return true;
	}

	@Override
	public boolean supportsNullPrecedence() {
		return false;
	}

	@Override
	public String renderOrderByElement(String expression, String collation, String order, NullPrecedence nulls) {
		final StringBuilder orderByElement = new StringBuilder();
		if ( nulls != NullPrecedence.NONE ) {
			// Workaround for NULLS FIRST / LAST support.
			orderByElement.append( "case when " ).append( expression ).append( " is null then " );
			if ( nulls == NullPrecedence.FIRST ) {
				orderByElement.append( "0 else 1" );
			}
			else {
				orderByElement.append( "1 else 0" );
			}
			orderByElement.append( " end, " );
		}
		// Nulls precedence has already been handled so passing NONE value.
		orderByElement.append( super.renderOrderByElement( expression, collation, order, NullPrecedence.NONE ) );
		return orderByElement.toString();
	}

	// Overridden informational metadata ~~~~~~~~~~~~~~~~~~~~~~~~~~~~~~~~~~~~~~

	@Override
	public boolean supportsEmptyInList() {
		return false;
	}

	@Override
	public boolean areStringComparisonsCaseInsensitive() {
		return true;
	}

	@Override
	public boolean supportsLobValueChangePropagation() {
		// note: at least my local MySQL 5.1 install shows this not working...
		return false;
	}

	@Override
	public boolean supportsSubqueryOnMutatingTable() {
		return false;
	}

	@Override
	public boolean supportsLockTimeouts() {
		// yes, we do handle "lock timeout" conditions in the exception conversion delegate,
		// but that's a hardcoded lock timeout period across the whole entire MySQL database.
		// MySQL does not support specifying lock timeouts as part of the SQL statement, which is really
		// what this meta method is asking.
		return false;
	}

	@Override
	public SQLExceptionConversionDelegate buildSQLExceptionConversionDelegate() {
		return (sqlException, message, sql) -> {
			switch ( sqlException.getErrorCode() ) {
				case 1205:
				case 3572:
					return new PessimisticLockException( message, sqlException, sql );
				case 1207:
				case 1206:
					return new LockAcquisitionException( message, sqlException, sql );
			}

			switch ( JdbcExceptionHelper.extractSqlState( sqlException ) ) {
				case "41000":
					return new LockTimeoutException(message, sqlException, sql);
				case "40001":
					return new LockAcquisitionException(message, sqlException, sql);
			}

			return null;
		};
	}

	@Override
	public String getNotExpression(String expression) {
		return "not (" + expression + ")";
	}

	@Override
	public IdentityColumnSupport getIdentityColumnSupport() {
		return new MySQLIdentityColumnSupport();
	}

	@Override
	public boolean isJdbcLogWarningsEnabledByDefault() {
		return false;
	}

	@Override
	public boolean supportsCascadeDelete() {
		return storageEngine.supportsCascadeDelete();
	}

	@Override
	public String getTableTypeString() {
		String engineKeyword = getVersion() < 500 ? "type" : "engine";
		return storageEngine.getTableTypeString( engineKeyword );
	}

	@Override
	public boolean hasSelfReferentialForeignKeyBug() {
		return storageEngine.hasSelfReferentialForeignKeyBug();
	}

	@Override
	public boolean dropConstraints() {
		return storageEngine.dropConstraints();
	}

	protected MySQLStorageEngine getDefaultMySQLStorageEngine() {
		return getVersion() < 550 ? MyISAMStorageEngine.INSTANCE : InnoDBStorageEngine.INSTANCE;
	}

	@Override
	protected String escapeLiteral(String literal) {
		return super.escapeLiteral( literal ).replace("\\", "\\\\");
	}

	@Override
	public String translateDatetimeFormat(String format) {
		return datetimeFormat( format ).result();
	}

	public static Replacer datetimeFormat(String format) {
		return new Replacer( format, "'", "" )
				.replace("%", "%%")

				//year
				.replace("yyyy", "%Y")
				.replace("yyy", "%Y")
				.replace("yy", "%y")
				.replace("y", "%Y")

				//month of year
				.replace("MMMM", "%M")
				.replace("MMM", "%b")
				.replace("MM", "%m")
				.replace("M", "%c")

				//week of year
				.replace("ww", "%v")
				.replace("w", "%v")
				//year for week
				.replace("YYYY", "%x")
				.replace("YYY", "%x")
				.replace("YY", "%x")
				.replace("Y", "%x")

				//week of month
				//????

				//day of week
				.replace("EEEE", "%W")
				.replace("EEE", "%a")
				.replace("ee", "%w")
				.replace("e", "%w")

				//day of month
				.replace("dd", "%d")
				.replace("d", "%e")

				//day of year
				.replace("DDD", "%j")
				.replace("DD", "%j")
				.replace("D", "%j")

				//am pm
				.replace("aa", "%p")
				.replace("a", "%p")

				//hour
				.replace("hh", "%I")
				.replace("HH", "%H")
				.replace("h", "%l")
				.replace("H", "%k")

				//minute
				.replace("mm", "%i")
				.replace("m", "%i")

				//second
				.replace("ss", "%S")
				.replace("s", "%S")

				//fractional seconds
				.replace("SSSSSS", "%f")
				.replace("SSSSS", "%f")
				.replace("SSSS", "%f")
				.replace("SSS", "%f")
				.replace("SS", "%f")
				.replace("S", "%f");
	}

	@Override
	public String getWriteLockString(int timeout) {
		if ( getVersion() >= 800 ) {
			switch (timeout) {
				case LockOptions.NO_WAIT:
					return getForUpdateNowaitString();
				case LockOptions.SKIP_LOCKED:
					return getForUpdateSkipLockedString();
			}
		}
		return " for update";
	}

	@Override
	public String getWriteLockString(String aliases, int timeout) {
		if ( getVersion() >= 800 ) {
			switch (timeout) {
				case LockOptions.NO_WAIT:
					return getForUpdateNowaitString(aliases);
				case LockOptions.SKIP_LOCKED:
					return getForUpdateSkipLockedString(aliases);
			}
		}
		return super.getWriteLockString( aliases, timeout );
	}

	@Override
	public String getReadLockString(int timeout) {
		if ( getVersion() >= 800 ) {
			String readLockString = " for share";
			switch (timeout) {
				case LockOptions.NO_WAIT:
					return readLockString + " nowait ";
				case LockOptions.SKIP_LOCKED:
					return readLockString + " skip locked ";
			}
		}
		return " lock in share mode";
	}

	@Override
	public String getReadLockString(String aliases, int timeout) {
		if ( getVersion() < 800 ) {
			return super.getReadLockString( aliases, timeout );
		}

		String readLockString = String.format( " for share of %s ", aliases );
		switch (timeout) {
			case LockOptions.NO_WAIT:
				return readLockString + " nowait ";
			case LockOptions.SKIP_LOCKED:
				return readLockString + " skip locked ";
		}
		return readLockString;
	}

	@Override
	public String getForUpdateSkipLockedString() {
		return getVersion() >= 800
				? " for update skip locked"
				: super.getForUpdateSkipLockedString();
	}

	@Override
	public String getForUpdateSkipLockedString(String aliases) {
		return getVersion() >= 800
				? getForUpdateString() + " of " + aliases + " skip locked"
				: super.getForUpdateSkipLockedString( aliases );
	}

	@Override
	public String getForUpdateNowaitString() {
		return getVersion() >= 800
				? getForUpdateString() + " nowait "
				: super.getForUpdateNowaitString();
	}

	@Override
	public String getForUpdateNowaitString(String aliases) {
		return getVersion() >= 800
				? getForUpdateString( aliases ) + " nowait "
				: super.getForUpdateNowaitString( aliases );
	}

	@Override
	public String getForUpdateString(String aliases) {
		return getVersion() >= 800
				? getForUpdateString() + " of " + aliases
				: super.getForUpdateString( aliases );
	}

	@Override
	public boolean supportsSkipLocked() {
		return getVersion() >= 800;
	}

	public boolean supportsNoWait() {
		return getVersion() >= 800;
	}
}<|MERGE_RESOLUTION|>--- conflicted
+++ resolved
@@ -39,6 +39,7 @@
 import org.hibernate.query.sqm.mutation.internal.idtable.LocalTemporaryTableStrategy;
 import org.hibernate.query.sqm.mutation.internal.idtable.TempIdTableExporter;
 import org.hibernate.query.sqm.mutation.spi.SqmMultiTableMutationStrategy;
+import org.hibernate.type.StandardBasicTypes;
 
 import java.sql.CallableStatement;
 import java.sql.ResultSet;
@@ -147,142 +148,7 @@
 			registerColumnType(Types.JAVA_OBJECT, "json");
 		}
 
-<<<<<<< HEAD
 		registerKeyword( "key" );
-=======
-		registerColumnType( Types.BIT, "bit" );
-		registerColumnType( Types.BIGINT, "bigint" );
-		registerColumnType( Types.SMALLINT, "smallint" );
-		registerColumnType( Types.TINYINT, "tinyint" );
-		registerColumnType( Types.INTEGER, "integer" );
-		registerColumnType( Types.CHAR, "char(1)" );
-		registerColumnType( Types.FLOAT, "float" );
-		registerColumnType( Types.DOUBLE, "double precision" );
-		registerColumnType( Types.BOOLEAN, "bit" ); // HHH-6935
-		registerColumnType( Types.DATE, "date" );
-		registerColumnType( Types.TIME, "time" );
-		registerColumnType( Types.TIMESTAMP, "datetime" );
-		registerColumnType( Types.VARBINARY, "longblob" );
-		registerColumnType( Types.VARBINARY, 16777215, "mediumblob" );
-		registerColumnType( Types.VARBINARY, 65535, "blob" );
-		registerColumnType( Types.VARBINARY, 255, "tinyblob" );
-		registerColumnType( Types.BINARY, "binary($l)" );
-		registerColumnType( Types.LONGVARBINARY, "longblob" );
-		registerColumnType( Types.LONGVARBINARY, 16777215, "mediumblob" );
-		registerColumnType( Types.NUMERIC, "decimal($p,$s)" );
-		registerColumnType( Types.BLOB, "longblob" );
-//		registerColumnType( Types.BLOB, 16777215, "mediumblob" );
-//		registerColumnType( Types.BLOB, 65535, "blob" );
-		registerColumnType( Types.CLOB, "longtext" );
-		registerColumnType( Types.NCLOB, "longtext" );
-//		registerColumnType( Types.CLOB, 16777215, "mediumtext" );
-//		registerColumnType( Types.CLOB, 65535, "text" );
-		registerVarcharTypes();
-
-		registerFunction( "ascii", new StandardSQLFunction( "ascii", StandardBasicTypes.INTEGER ) );
-		registerFunction( "bin", new StandardSQLFunction( "bin", StandardBasicTypes.STRING ) );
-		registerFunction( "char_length", new StandardSQLFunction( "char_length", StandardBasicTypes.LONG ) );
-		registerFunction( "character_length", new StandardSQLFunction( "character_length", StandardBasicTypes.LONG ) );
-		registerFunction( "lcase", new StandardSQLFunction( "lcase" ) );
-		registerFunction( "lower", new StandardSQLFunction( "lower" ) );
-		registerFunction( "ltrim", new StandardSQLFunction( "ltrim" ) );
-		registerFunction( "ord", new StandardSQLFunction( "ord", StandardBasicTypes.INTEGER ) );
-		registerFunction( "quote", new StandardSQLFunction( "quote" ) );
-		registerFunction( "reverse", new StandardSQLFunction( "reverse" ) );
-		registerFunction( "rtrim", new StandardSQLFunction( "rtrim" ) );
-		registerFunction( "soundex", new StandardSQLFunction( "soundex" ) );
-		registerFunction( "space", new StandardSQLFunction( "space", StandardBasicTypes.STRING ) );
-		registerFunction( "ucase", new StandardSQLFunction( "ucase" ) );
-		registerFunction( "upper", new StandardSQLFunction( "upper" ) );
-		registerFunction( "unhex", new StandardSQLFunction( "unhex", StandardBasicTypes.STRING ) );
-
-		registerFunction( "abs", new StandardSQLFunction( "abs" ) );
-		registerFunction( "sign", new StandardSQLFunction( "sign", StandardBasicTypes.INTEGER ) );
-
-		registerFunction( "acos", new StandardSQLFunction( "acos", StandardBasicTypes.DOUBLE ) );
-		registerFunction( "asin", new StandardSQLFunction( "asin", StandardBasicTypes.DOUBLE ) );
-		registerFunction( "atan", new StandardSQLFunction( "atan", StandardBasicTypes.DOUBLE ) );
-		registerFunction( "cos", new StandardSQLFunction( "cos", StandardBasicTypes.DOUBLE ) );
-		registerFunction( "cot", new StandardSQLFunction( "cot", StandardBasicTypes.DOUBLE ) );
-		registerFunction( "crc32", new StandardSQLFunction( "crc32", StandardBasicTypes.LONG ) );
-		registerFunction( "exp", new StandardSQLFunction( "exp", StandardBasicTypes.DOUBLE ) );
-		registerFunction( "ln", new StandardSQLFunction( "ln", StandardBasicTypes.DOUBLE ) );
-		registerFunction( "log", new StandardSQLFunction( "log", StandardBasicTypes.DOUBLE ) );
-		registerFunction( "log2", new StandardSQLFunction( "log2", StandardBasicTypes.DOUBLE ) );
-		registerFunction( "log10", new StandardSQLFunction( "log10", StandardBasicTypes.DOUBLE ) );
-		registerFunction( "pi", new NoArgSQLFunction( "pi", StandardBasicTypes.DOUBLE ) );
-		registerFunction( "rand", new NoArgSQLFunction( "rand", StandardBasicTypes.DOUBLE ) );
-		registerFunction( "sin", new StandardSQLFunction( "sin", StandardBasicTypes.DOUBLE ) );
-		registerFunction( "sqrt", new StandardSQLFunction( "sqrt", StandardBasicTypes.DOUBLE ) );
-		registerFunction( "stddev", new StandardSQLFunction("std", StandardBasicTypes.DOUBLE) );
-		registerFunction( "tan", new StandardSQLFunction( "tan", StandardBasicTypes.DOUBLE ) );
-
-		registerFunction( "radians", new StandardSQLFunction( "radians", StandardBasicTypes.DOUBLE ) );
-		registerFunction( "degrees", new StandardSQLFunction( "degrees", StandardBasicTypes.DOUBLE ) );
-
-		registerFunction( "ceiling", new StandardSQLFunction( "ceiling", StandardBasicTypes.INTEGER ) );
-		registerFunction( "ceil", new StandardSQLFunction( "ceil", StandardBasicTypes.INTEGER ) );
-		registerFunction( "floor", new StandardSQLFunction( "floor", StandardBasicTypes.INTEGER ) );
-		registerFunction( "round", new StandardSQLFunction( "round" ) );
-
-		registerFunction( "datediff", new StandardSQLFunction( "datediff", StandardBasicTypes.INTEGER ) );
-		registerFunction( "timediff", new StandardSQLFunction( "timediff", StandardBasicTypes.TIME ) );
-		registerFunction( "date_format", new StandardSQLFunction( "date_format", StandardBasicTypes.STRING ) );
-
-		registerFunction( "curdate", new NoArgSQLFunction( "curdate", StandardBasicTypes.DATE ) );
-		registerFunction( "curtime", new NoArgSQLFunction( "curtime", StandardBasicTypes.TIME ) );
-		registerFunction( "current_date", new NoArgSQLFunction( "current_date", StandardBasicTypes.DATE, false ) );
-		registerFunction( "current_time", new NoArgSQLFunction( "current_time", StandardBasicTypes.TIME, false ) );
-		registerFunction( "current_timestamp", new NoArgSQLFunction( "current_timestamp", StandardBasicTypes.TIMESTAMP, false ) );
-		registerFunction( "date", new StandardSQLFunction( "date", StandardBasicTypes.DATE ) );
-		registerFunction( "day", new StandardSQLFunction( "day", StandardBasicTypes.INTEGER ) );
-		registerFunction( "dayofmonth", new StandardSQLFunction( "dayofmonth", StandardBasicTypes.INTEGER ) );
-		registerFunction( "dayname", new StandardSQLFunction( "dayname", StandardBasicTypes.STRING ) );
-		registerFunction( "dayofweek", new StandardSQLFunction( "dayofweek", StandardBasicTypes.INTEGER ) );
-		registerFunction( "dayofyear", new StandardSQLFunction( "dayofyear", StandardBasicTypes.INTEGER ) );
-		registerFunction( "from_days", new StandardSQLFunction( "from_days", StandardBasicTypes.DATE ) );
-		registerFunction( "from_unixtime", new StandardSQLFunction( "from_unixtime", StandardBasicTypes.TIMESTAMP ) );
-		registerFunction( "hour", new StandardSQLFunction( "hour", StandardBasicTypes.INTEGER ) );
-		registerFunction( "last_day", new StandardSQLFunction( "last_day", StandardBasicTypes.DATE ) );
-		registerFunction( "localtime", new NoArgSQLFunction( "localtime", StandardBasicTypes.TIMESTAMP ) );
-		registerFunction( "localtimestamp", new NoArgSQLFunction( "localtimestamp", StandardBasicTypes.TIMESTAMP ) );
-		registerFunction( "microseconds", new StandardSQLFunction( "microseconds", StandardBasicTypes.INTEGER ) );
-		registerFunction( "minute", new StandardSQLFunction( "minute", StandardBasicTypes.INTEGER ) );
-		registerFunction( "month", new StandardSQLFunction( "month", StandardBasicTypes.INTEGER ) );
-		registerFunction( "monthname", new StandardSQLFunction( "monthname", StandardBasicTypes.STRING ) );
-		registerFunction( "now", new NoArgSQLFunction( "now", StandardBasicTypes.TIMESTAMP ) );
-		registerFunction( "quarter", new StandardSQLFunction( "quarter", StandardBasicTypes.INTEGER ) );
-		registerFunction( "second", new StandardSQLFunction( "second", StandardBasicTypes.INTEGER ) );
-		registerFunction( "sec_to_time", new StandardSQLFunction( "sec_to_time", StandardBasicTypes.TIME ) );
-		registerFunction( "sysdate", new NoArgSQLFunction( "sysdate", StandardBasicTypes.TIMESTAMP ) );
-		registerFunction( "time", new StandardSQLFunction( "time", StandardBasicTypes.STRING ) );
-		registerFunction( "timestamp", new StandardSQLFunction( "timestamp", StandardBasicTypes.TIMESTAMP ) );
-		registerFunction( "time_to_sec", new StandardSQLFunction( "time_to_sec", StandardBasicTypes.INTEGER ) );
-		registerFunction( "to_days", new StandardSQLFunction( "to_days", StandardBasicTypes.LONG ) );
-		registerFunction( "unix_timestamp", new StandardSQLFunction( "unix_timestamp", StandardBasicTypes.LONG ) );
-		registerFunction( "utc_date", new NoArgSQLFunction( "utc_date", StandardBasicTypes.STRING ) );
-		registerFunction( "utc_time", new NoArgSQLFunction( "utc_time", StandardBasicTypes.STRING ) );
-		registerFunction( "utc_timestamp", new NoArgSQLFunction( "utc_timestamp", StandardBasicTypes.STRING ) );
-		registerFunction( "week", new StandardSQLFunction( "week", StandardBasicTypes.INTEGER ) );
-		registerFunction( "weekday", new StandardSQLFunction( "weekday", StandardBasicTypes.INTEGER ) );
-		registerFunction( "weekofyear", new StandardSQLFunction( "weekofyear", StandardBasicTypes.INTEGER ) );
-		registerFunction( "year", new StandardSQLFunction( "year", StandardBasicTypes.INTEGER ) );
-		registerFunction( "yearweek", new StandardSQLFunction( "yearweek", StandardBasicTypes.INTEGER ) );
-
-		registerFunction( "hex", new StandardSQLFunction( "hex", StandardBasicTypes.STRING ) );
-		registerFunction( "oct", new StandardSQLFunction( "oct", StandardBasicTypes.STRING ) );
-
-		registerFunction( "octet_length", new StandardSQLFunction( "octet_length", StandardBasicTypes.LONG ) );
-		registerFunction( "bit_length", new StandardSQLFunction( "bit_length", StandardBasicTypes.LONG ) );
-
-		registerFunction( "bit_count", new StandardSQLFunction( "bit_count", StandardBasicTypes.LONG ) );
-		registerFunction( "encrypt", new StandardSQLFunction( "encrypt", StandardBasicTypes.STRING ) );
-		registerFunction( "md5", new StandardSQLFunction( "md5", StandardBasicTypes.STRING ) );
-		registerFunction( "sha1", new StandardSQLFunction( "sha1", StandardBasicTypes.STRING ) );
-		registerFunction( "sha", new StandardSQLFunction( "sha", StandardBasicTypes.STRING ) );
-
-		registerFunction( "concat", new StandardSQLFunction( "concat", StandardBasicTypes.STRING ) );
->>>>>>> 517a0b96
 
 		getDefaultProperties().setProperty( Environment.MAX_FETCH_DEPTH, "2" );
 		getDefaultProperties().setProperty( Environment.STATEMENT_BATCH_SIZE, DEFAULT_BATCH_SIZE );
@@ -337,7 +203,10 @@
 		CommonFunctionFactory.weekQuarter( queryEngine );
 		CommonFunctionFactory.daynameMonthname( queryEngine );
 		CommonFunctionFactory.lastDay( queryEngine );
-		CommonFunctionFactory.dateTimeTimestamp( queryEngine );
+		CommonFunctionFactory.date( queryEngine );
+		CommonFunctionFactory.timestamp( queryEngine );
+		time( queryEngine );
+
 		CommonFunctionFactory.utcDateTimeTimestamp( queryEngine );
 		CommonFunctionFactory.rand( queryEngine );
 		CommonFunctionFactory.crc32( queryEngine );
@@ -374,6 +243,13 @@
 			// we want the standard default precision of 6 (microseconds)
 			CommonFunctionFactory.sysdateExplicitMicros( queryEngine );
 		}
+	}
+
+	private void time(QueryEngine queryEngine) {
+		queryEngine.getSqmFunctionRegistry().namedDescriptorBuilder( "time" )
+				.setExactArgumentCount( 1 )
+				.setInvariantType( StandardBasicTypes.STRING )
+				.register();
 	}
 
 	@Override
