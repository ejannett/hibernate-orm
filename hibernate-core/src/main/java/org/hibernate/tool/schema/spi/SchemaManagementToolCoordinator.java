/*
 * Hibernate, Relational Persistence for Idiomatic Java
 *
 * License: GNU Lesser General Public License (LGPL), version 2.1 or later.
 * See the lgpl.txt file in the root directory or <http://www.gnu.org/licenses/lgpl-2.1.html>.
 */
package org.hibernate.tool.schema.spi;

import java.util.EnumSet;
import java.util.HashMap;
import java.util.HashSet;
import java.util.Map;
import java.util.Objects;
import java.util.Set;

import org.hibernate.Internal;
import org.hibernate.boot.Metadata;
import org.hibernate.boot.registry.classloading.spi.ClassLoaderService;
import org.hibernate.cfg.AvailableSettings;
import org.hibernate.engine.config.spi.ConfigurationService;
import org.hibernate.engine.config.spi.StandardConverters;
import org.hibernate.service.ServiceRegistry;
import org.hibernate.tool.schema.Action;
import org.hibernate.tool.schema.SourceType;
import org.hibernate.tool.schema.TargetType;
import org.hibernate.tool.schema.internal.DefaultSchemaFilter;
import org.hibernate.tool.schema.internal.ExceptionHandlerHaltImpl;
import org.hibernate.tool.schema.internal.ExceptionHandlerLoggedImpl;
import org.hibernate.tool.schema.internal.Helper;

import org.jboss.logging.Logger;

import static org.hibernate.cfg.AvailableSettings.HBM2DDL_AUTO;
import static org.hibernate.cfg.AvailableSettings.HBM2DDL_CREATE_SCRIPT_SOURCE;
import static org.hibernate.cfg.AvailableSettings.HBM2DDL_CREATE_SOURCE;
import static org.hibernate.cfg.AvailableSettings.HBM2DDL_DATABASE_ACTION;
import static org.hibernate.cfg.AvailableSettings.HBM2DDL_DROP_SCRIPT_SOURCE;
import static org.hibernate.cfg.AvailableSettings.HBM2DDL_DROP_SOURCE;
import static org.hibernate.cfg.AvailableSettings.HBM2DDL_SCRIPTS_ACTION;
import static org.hibernate.cfg.AvailableSettings.HBM2DDL_SCRIPTS_CREATE_TARGET;
import static org.hibernate.cfg.AvailableSettings.HBM2DDL_SCRIPTS_DROP_TARGET;
import static org.hibernate.cfg.AvailableSettings.JAKARTA_HBM2DDL_CREATE_SCRIPT_SOURCE;
import static org.hibernate.cfg.AvailableSettings.JAKARTA_HBM2DDL_CREATE_SOURCE;
import static org.hibernate.cfg.AvailableSettings.JAKARTA_HBM2DDL_DATABASE_ACTION;
import static org.hibernate.cfg.AvailableSettings.JAKARTA_HBM2DDL_DROP_SCRIPT_SOURCE;
import static org.hibernate.cfg.AvailableSettings.JAKARTA_HBM2DDL_DROP_SOURCE;
import static org.hibernate.cfg.AvailableSettings.JAKARTA_HBM2DDL_SCRIPTS_ACTION;
import static org.hibernate.cfg.AvailableSettings.JAKARTA_HBM2DDL_SCRIPTS_CREATE_TARGET;
import static org.hibernate.cfg.AvailableSettings.JAKARTA_HBM2DDL_SCRIPTS_DROP_TARGET;

/**
 * Responsible for coordinating SchemaManagementTool execution(s) for auto-tooling whether
 * from JPA or hbm2ddl.auto.
 * <p/>
 * The main entry point is {@link #process}
 *
 * @author Steve Ebersole
 */
public class SchemaManagementToolCoordinator {
	private static final Logger log = Logger.getLogger( SchemaManagementToolCoordinator.class );

	public static void process(
			final Metadata metadata,
			final ServiceRegistry serviceRegistry,
			final Map<?,?> configurationValues,
			DelayedDropRegistry delayedDropRegistry) {
		final Set<ActionGrouping> groupings = ActionGrouping.interpret( metadata, configurationValues );

		if ( groupings.isEmpty() ) {
			// no actions specified
			log.debug( "No actions found; doing nothing" );
			return;
		}

		Map<Action,Set<String>> databaseActionMap = null;
		Map<Action,Set<String>> scriptActionMap = null;

		for ( ActionGrouping grouping : groupings ) {
			// for database action
			if ( grouping.databaseAction != Action.NONE ) {
				final Set<String> contributors;
				if ( databaseActionMap == null ) {
					databaseActionMap = new HashMap<>();
					contributors = new HashSet<>();
					databaseActionMap.put( grouping.databaseAction, contributors );
				}
				else {
					contributors = databaseActionMap.computeIfAbsent(
							grouping.databaseAction,
							action -> new HashSet<>()
					);
				}
				contributors.add( grouping.contributor );
			}

			// for script action
			if ( grouping.scriptAction != Action.NONE ) {
				final Set<String> contributors;
				if ( scriptActionMap == null ) {
					scriptActionMap = new HashMap<>();
					contributors = new HashSet<>();
					scriptActionMap.put( grouping.scriptAction, contributors );
				}
				else {
					contributors = scriptActionMap.computeIfAbsent(
							grouping.scriptAction,
							action -> new HashSet<>()
					);
				}
				contributors.add( grouping.contributor );
			}
		}


		final SchemaManagementTool tool = serviceRegistry.getService( SchemaManagementTool.class );
		final ConfigurationService configService = serviceRegistry.getService( ConfigurationService.class );

		final boolean haltOnError = configService.getSetting(
				AvailableSettings.HBM2DDL_HALT_ON_ERROR,
				StandardConverters.BOOLEAN,
				false
		);
		final ExceptionHandler exceptionHandler = haltOnError ? ExceptionHandlerHaltImpl.INSTANCE : ExceptionHandlerLoggedImpl.INSTANCE;

		final ExecutionOptions executionOptions = buildExecutionOptions(
				configurationValues,
				exceptionHandler
		);

<<<<<<< HEAD
		if ( scriptActionMap != null ) {
			scriptActionMap.forEach(
					(action, contributors) -> {
						performScriptAction( action, metadata, tool, serviceRegistry, executionOptions );
					}
			);
		}

		if ( databaseActionMap != null ) {
			databaseActionMap.forEach(
					(action, contributors) -> {

						performDatabaseAction(
								action,
								metadata,
								tool,
								serviceRegistry,
								executionOptions,
								(exportable) -> contributors.contains( exportable.getContributor() )
						);

						if ( action == Action.CREATE_DROP ) {
							delayedDropRegistry.registerOnCloseAction(
									tool.getSchemaDropper( configurationValues ).buildDelayedAction(
											metadata,
											executionOptions,
											(exportable) -> contributors.contains( exportable.getContributor() ),
											buildDatabaseTargetDescriptor(
													configurationValues,
													DropSettingSelector.INSTANCE,
													serviceRegistry
											)
									)
							);
						}
					}
=======
		performScriptAction( actions.getScriptAction(), metadata, tool, serviceRegistry, executionOptions, configService );
		performDatabaseAction( actions.getDatabaseAction(), metadata, tool, serviceRegistry, executionOptions );

		if ( actions.getDatabaseAction() == Action.CREATE_DROP ) {
			//noinspection unchecked
			delayedDropRegistry.registerOnCloseAction(
					tool.getSchemaDropper( configurationValues ).buildDelayedAction(
							metadata,
							executionOptions,
							buildDatabaseTargetDescriptor(
									configurationValues,
									DropSettingSelector.INSTANCE,
									serviceRegistry
							)
					)
>>>>>>> 7329f444
			);
		}
	}

	public static ExecutionOptions buildExecutionOptions(
			final Map<?,?> configurationValues,
			final ExceptionHandler exceptionHandler) {
		return buildExecutionOptions(
				configurationValues,
				DefaultSchemaFilter.INSTANCE,
				exceptionHandler
		);
	}

	public static ExecutionOptions buildExecutionOptions(
			final Map<?,?> configurationValues,
			final SchemaFilter schemaFilter,
			final ExceptionHandler exceptionHandler) {
		return new ExecutionOptions() {
			@Override
			public boolean shouldManageNamespaces() {
				return Helper.interpretNamespaceHandling( configurationValues );
			}

			@Override
			public Map<?,?> getConfigurationValues() {
				return configurationValues;
			}

			@Override
			public ExceptionHandler getExceptionHandler() {
				return exceptionHandler;
			}

			@Override
			public SchemaFilter getSchemaFilter() {
				return schemaFilter;
			}
		};
	}

	private static void performDatabaseAction(
			final Action action,
			Metadata metadata,
			SchemaManagementTool tool,
			ServiceRegistry serviceRegistry,
			final ExecutionOptions executionOptions,
			ContributableMatcher contributableInclusionFilter) {

		// IMPL NOTE : JPA binds source and target info..

		switch ( action ) {
			case CREATE_ONLY: {
				//
				final JpaTargetAndSourceDescriptor createDescriptor = buildDatabaseTargetDescriptor(
						executionOptions.getConfigurationValues(),
						CreateSettingSelector.INSTANCE,
						serviceRegistry
				);
				tool.getSchemaCreator( executionOptions.getConfigurationValues() ).doCreation(
						metadata,
						executionOptions,
						contributableInclusionFilter,
						createDescriptor,
						createDescriptor
				);
				break;
			}
			case CREATE:
			case CREATE_DROP: {
				final JpaTargetAndSourceDescriptor dropDescriptor = buildDatabaseTargetDescriptor(
						executionOptions.getConfigurationValues(),
						DropSettingSelector.INSTANCE,
						serviceRegistry
				);
				tool.getSchemaDropper( executionOptions.getConfigurationValues() ).doDrop(
						metadata,
						executionOptions,
						contributableInclusionFilter,
						dropDescriptor,
						dropDescriptor
				);
				final JpaTargetAndSourceDescriptor createDescriptor = buildDatabaseTargetDescriptor(
						executionOptions.getConfigurationValues(),
						CreateSettingSelector.INSTANCE,
						serviceRegistry
				);
				tool.getSchemaCreator( executionOptions.getConfigurationValues() ).doCreation(
						metadata,
						executionOptions,
						contributableInclusionFilter,
						createDescriptor,
						createDescriptor
				);
				break;
			}
			case DROP: {
				final JpaTargetAndSourceDescriptor dropDescriptor = buildDatabaseTargetDescriptor(
						executionOptions.getConfigurationValues(),
						DropSettingSelector.INSTANCE,
						serviceRegistry
				);
				tool.getSchemaDropper( executionOptions.getConfigurationValues() ).doDrop(
						metadata,
						executionOptions,
						contributableInclusionFilter,
						dropDescriptor,
						dropDescriptor
				);
				break;
			}
			case UPDATE: {
				final JpaTargetAndSourceDescriptor migrateDescriptor = buildDatabaseTargetDescriptor(
						executionOptions.getConfigurationValues(),
						MigrateSettingSelector.INSTANCE,
						serviceRegistry
				);
				tool.getSchemaMigrator( executionOptions.getConfigurationValues() ).doMigration(
						metadata,
						executionOptions,
						contributableInclusionFilter,
						migrateDescriptor
				);
				break;
			}
			case VALIDATE: {
				tool.getSchemaValidator( executionOptions.getConfigurationValues() ).doValidation(
						metadata,
						executionOptions,
						contributableInclusionFilter
				);
				break;
			}
		}
	}

	private static JpaTargetAndSourceDescriptor buildDatabaseTargetDescriptor(
			Map<?,?> configurationValues,
			SettingSelector settingSelector,
			ServiceRegistry serviceRegistry) {
		final Object scriptSourceSetting = settingSelector.getScriptSourceSetting( configurationValues );
		final SourceType sourceType = SourceType.interpret(
				settingSelector.getSourceTypeSetting( configurationValues ),
				scriptSourceSetting != null ? SourceType.SCRIPT : SourceType.METADATA
		);

		final boolean includesScripts = sourceType != SourceType.METADATA;
		if ( includesScripts && scriptSourceSetting == null ) {
			throw new SchemaManagementException(
					"Schema generation configuration indicated to include CREATE scripts, but no script was specified"
			);
		}

		final ScriptSourceInput scriptSourceInput = includesScripts
				? Helper.interpretScriptSourceSetting(
						scriptSourceSetting,
						serviceRegistry.getService( ClassLoaderService.class ),
						(String) configurationValues.get( AvailableSettings.HBM2DDL_CHARSET_NAME )
				)
				: null;

		return new JpaTargetAndSourceDescriptor() {
			@Override
			public EnumSet<TargetType> getTargetTypes() {
				return EnumSet.of( TargetType.DATABASE );
			}

			@Override
			public ScriptTargetOutput getScriptTargetOutput() {
				return null;
			}

			@Override
			public SourceType getSourceType() {
				return sourceType;
			}

			@Override
			public ScriptSourceInput getScriptSourceInput() {
				return scriptSourceInput;
			}
		};
	}

	private static void performScriptAction(
			Action scriptAction,
			Metadata metadata,
			SchemaManagementTool tool,
			ServiceRegistry serviceRegistry,
			ExecutionOptions executionOptions,
			ConfigurationService configurationService) {
		switch ( scriptAction ) {
			case CREATE_ONLY: {
				final JpaTargetAndSourceDescriptor createDescriptor = buildScriptTargetDescriptor(
						executionOptions.getConfigurationValues(),
						CreateSettingSelector.INSTANCE,
						serviceRegistry,
						configurationService
				);
				tool.getSchemaCreator( executionOptions.getConfigurationValues() ).doCreation(
						metadata,
						executionOptions,
						(contributed) -> true,
						createDescriptor,
						createDescriptor
				);
				break;
			}
			case CREATE:
			case CREATE_DROP: {
				final JpaTargetAndSourceDescriptor dropDescriptor = buildScriptTargetDescriptor(
						executionOptions.getConfigurationValues(),
						DropSettingSelector.INSTANCE,
						serviceRegistry,
						configurationService
				);
				tool.getSchemaDropper( executionOptions.getConfigurationValues() ).doDrop(
						metadata,
						executionOptions,
						(contributed) -> true,
						dropDescriptor,
						dropDescriptor
				);
				final JpaTargetAndSourceDescriptor createDescriptor = buildScriptTargetDescriptor(
						executionOptions.getConfigurationValues(),
						CreateSettingSelector.INSTANCE,
						serviceRegistry,
						configurationService
				);
				tool.getSchemaCreator( executionOptions.getConfigurationValues() ).doCreation(
						metadata,
						executionOptions,
						(contributed) -> true,
						createDescriptor,
						createDescriptor
				);
				break;
			}
			case DROP: {
				final JpaTargetAndSourceDescriptor dropDescriptor = buildScriptTargetDescriptor(
						executionOptions.getConfigurationValues(),
						DropSettingSelector.INSTANCE,
						serviceRegistry,
						configurationService
				);
				tool.getSchemaDropper( executionOptions.getConfigurationValues() ).doDrop(
						metadata,
						executionOptions,
						(contributed) -> true,
						dropDescriptor,
						dropDescriptor
				);
				break;
			}
			case UPDATE: {
				final JpaTargetAndSourceDescriptor migrateDescriptor = buildScriptTargetDescriptor(
						executionOptions.getConfigurationValues(),
						MigrateSettingSelector.INSTANCE,
						serviceRegistry,
						configurationService
				);
				tool.getSchemaMigrator( executionOptions.getConfigurationValues() ).doMigration(
						metadata,
						executionOptions,
						(contributed) -> true,
						migrateDescriptor
				);
				break;
			}
			case VALIDATE: {
				throw new SchemaManagementException( "VALIDATE is not valid SchemaManagementTool action for script output" );
			}
		}
	}

	private static JpaTargetAndSourceDescriptor buildScriptTargetDescriptor(
			Map<?,?> configurationValues,
			SettingSelector settingSelector,
			ServiceRegistry serviceRegistry,
			ConfigurationService configurationService) {
		final Object scriptSourceSetting = settingSelector.getScriptSourceSetting( configurationValues );
		final SourceType sourceType = SourceType.interpret(
				settingSelector.getSourceTypeSetting( configurationValues ),
				scriptSourceSetting != null ? SourceType.SCRIPT : SourceType.METADATA
		);

		final boolean includesScripts = sourceType != SourceType.METADATA;
		if ( includesScripts && scriptSourceSetting == null ) {
			throw new SchemaManagementException(
					"Schema generation configuration indicated to include CREATE scripts, but no script was specified"
			);
		}

		String charsetName = (String) configurationValues.get( AvailableSettings.HBM2DDL_CHARSET_NAME );

		final ScriptSourceInput scriptSourceInput = includesScripts
				? Helper.interpretScriptSourceSetting( scriptSourceSetting, serviceRegistry.getService( ClassLoaderService.class ), charsetName )
				: null;


		boolean append = configurationService.getSetting( AvailableSettings.HBM2DDL_SCRIPTS_CREATE_APPEND, StandardConverters.BOOLEAN, true );
		final ScriptTargetOutput scriptTargetOutput = Helper.interpretScriptTargetSetting(
				settingSelector.getScriptTargetSetting( configurationValues ),
				serviceRegistry.getService( ClassLoaderService.class ),
				charsetName,
				append
		);

		return new JpaTargetAndSourceDescriptor() {
			@Override
			public EnumSet<TargetType> getTargetTypes() {
				return EnumSet.of( TargetType.SCRIPT );
			}

			@Override
			public ScriptTargetOutput getScriptTargetOutput() {
				return scriptTargetOutput;
			}

			@Override
			public SourceType getSourceType() {
				return sourceType;
			}

			@Override
			public ScriptSourceInput getScriptSourceInput() {
				return scriptSourceInput;
			}
		};
	}


	private interface SettingSelector {
		Object getSourceTypeSetting(Map<?,?> configurationValues);
		Object getScriptSourceSetting(Map<?,?> configurationValues);
		Object getScriptTargetSetting(Map<?,?> configurationValues);
	}

	private static class CreateSettingSelector implements SettingSelector {
		/**
		 * Singleton access
		 */
		public static final CreateSettingSelector INSTANCE = new CreateSettingSelector();

		@Override
		public Object getSourceTypeSetting(Map<?,?> configurationValues) {
			Object setting = configurationValues.get( HBM2DDL_CREATE_SOURCE );
			if ( setting == null ) {
				setting = configurationValues.get( JAKARTA_HBM2DDL_CREATE_SOURCE );
			}
			return setting;
		}

		@Override
		public Object getScriptSourceSetting(Map<?,?> configurationValues) {
			Object setting = configurationValues.get( HBM2DDL_CREATE_SCRIPT_SOURCE );
			if ( setting == null ) {
				setting = configurationValues.get( JAKARTA_HBM2DDL_CREATE_SCRIPT_SOURCE );
			}
			return setting;
		}

		@Override
		public Object getScriptTargetSetting(Map<?,?> configurationValues) {
			Object setting = configurationValues.get( HBM2DDL_SCRIPTS_CREATE_TARGET );
			if ( setting == null ) {
				setting = configurationValues.get( JAKARTA_HBM2DDL_SCRIPTS_CREATE_TARGET );
			}
			return setting;
		}
	}

	private static class DropSettingSelector implements SettingSelector {
		/**
		 * Singleton access
		 */
		public static final DropSettingSelector INSTANCE = new DropSettingSelector();

		@Override
		public Object getSourceTypeSetting(Map<?,?> configurationValues) {
			Object setting = configurationValues.get( HBM2DDL_DROP_SOURCE );
			if ( setting == null ) {
				setting = configurationValues.get( JAKARTA_HBM2DDL_DROP_SOURCE );
			}
			return setting;
		}

		@Override
		public Object getScriptSourceSetting(Map<?,?> configurationValues) {
			Object setting = configurationValues.get( HBM2DDL_DROP_SCRIPT_SOURCE );
			if ( setting == null ) {
				setting = configurationValues.get( JAKARTA_HBM2DDL_DROP_SCRIPT_SOURCE );
			}
			return setting;
		}

		@Override
		public Object getScriptTargetSetting(Map<?,?> configurationValues) {
			Object setting = configurationValues.get( HBM2DDL_SCRIPTS_DROP_TARGET );
			if ( setting == null ) {
				setting = configurationValues.get( JAKARTA_HBM2DDL_SCRIPTS_DROP_TARGET );
			}
			return setting;
		}
	}

	private static class MigrateSettingSelector implements SettingSelector {
		/**
		 * Singleton access
		 */
		public static final MigrateSettingSelector INSTANCE = new MigrateSettingSelector();

		// todo : should this define new migrator-specific settings?
		// for now we reuse the CREATE settings where applicable

		@Override
		public Object getSourceTypeSetting(Map<?,?> configurationValues) {
			// for now, don't allow script source
			return SourceType.METADATA;
		}

		@Override
		public Object getScriptSourceSetting(Map<?,?> configurationValues) {
			// for now, don't allow script source
			return null;
		}

		@Override
		public Object getScriptTargetSetting(Map<?,?> configurationValues) {
			// for now, reuse the CREATE script target setting
			Object setting = configurationValues.get( HBM2DDL_SCRIPTS_CREATE_TARGET );
			if ( setting == null ) {
				setting = configurationValues.get( JAKARTA_HBM2DDL_SCRIPTS_CREATE_TARGET );
			}
			return setting;
		}
	}

	/**
	 * For JPA-style schema-gen, database and script target handing are configured
	 * individually - this tuple allows interpreting the the action for both targets
	 * simultaneously
	 */
	public static class ActionGrouping {
		private final String contributor;
		private final Action databaseAction;
		private final Action scriptAction;

		public ActionGrouping(String contributor, Action databaseAction, Action scriptAction) {
			this.contributor = contributor;
			this.databaseAction = databaseAction;
			this.scriptAction = scriptAction;
		}

		public String getContributor() {
			return contributor;
		}

		public Action getDatabaseAction() {
			return databaseAction;
		}

		public Action getScriptAction() {
			return scriptAction;
		}

		/**
		 * For test use
		 */
		@Internal
		public static ActionGrouping interpret(Map configurationValues) {
			Object databaseActionSetting = configurationValues.get( HBM2DDL_DATABASE_ACTION );
			Object scriptsActionSetting = configurationValues.get( HBM2DDL_SCRIPTS_ACTION );
			if ( databaseActionSetting == null ) {
				databaseActionSetting = configurationValues.get( JAKARTA_HBM2DDL_DATABASE_ACTION );
			}
			if ( scriptsActionSetting == null ) {
				scriptsActionSetting = configurationValues.get( JAKARTA_HBM2DDL_SCRIPTS_ACTION );
			}
			// interpret the JPA settings first
			Action databaseAction = Action.interpretJpaSetting( databaseActionSetting );
			Action scriptAction = Action.interpretJpaSetting( scriptsActionSetting );

			// if no JPA settings were specified, look at the legacy HBM2DDL_AUTO setting...
			if ( databaseAction == Action.NONE && scriptAction == Action.NONE ) {
				final Action hbm2ddlAutoAction = Action.interpretHbm2ddlSetting( configurationValues.get( HBM2DDL_AUTO ) );
				if ( hbm2ddlAutoAction != Action.NONE ) {
					databaseAction = hbm2ddlAutoAction;
				}
			}

			return new ActionGrouping( "orm", databaseAction, scriptAction );
		}

		public static Set<ActionGrouping> interpret(Metadata metadata, Map<?,?> configurationValues) {
			// these represent the base (non-contributor-specific) values
			final Action rootDatabaseAction = Action.interpretJpaSetting( configurationValues.get( HBM2DDL_DATABASE_ACTION ) );
			final Action rootScriptAction = Action.interpretJpaSetting( configurationValues.get( HBM2DDL_SCRIPTS_ACTION ) );
			final Action rootExportAction = Action.interpretHbm2ddlSetting( configurationValues.get( HBM2DDL_AUTO ) );

			final Set<String> contributors = metadata.getContributors();
			final Set<ActionGrouping> groupings = new HashSet<>( contributors.size() );

			// for each contributor, look for specific tooling config values
			for ( String contributor : contributors ) {
				final Object contributorDatabaseActionSetting = configurationValues.get( HBM2DDL_DATABASE_ACTION + "." + contributor );
				final Object contributorScriptActionSetting = configurationValues.get( HBM2DDL_SCRIPTS_ACTION + "." + contributor );
				final Object contributorExportActionSetting = configurationValues.get( HBM2DDL_AUTO + "." + contributor );

				final Action contributorDatabaseAction = contributorDatabaseActionSetting == null
						? rootDatabaseAction
						: Action.interpretJpaSetting( contributorDatabaseActionSetting );
				final Action contributorScriptAction = contributorScriptActionSetting == null
						? rootScriptAction
						: Action.interpretJpaSetting( contributorScriptActionSetting );
				final Action contributorExportAction = contributorExportActionSetting == null
						? rootExportAction
						: Action.interpretJpaSetting( contributorExportActionSetting );

				Action databaseAction = contributorDatabaseAction;
				if ( databaseAction == Action.NONE && contributorScriptAction == Action.NONE ) {
					if ( contributorExportAction != Action.NONE ) {
						databaseAction = contributorExportAction;
					}

					if ( databaseAction == Action.NONE ) {
						log.debugf( "No schema actions specified for contributor `%s`; doing nothing", contributor );
						continue;
					}
				}

				groupings.add( new ActionGrouping( contributor, databaseAction, contributorScriptAction ) );
			}

			return groupings;
		}

		@Override
		public boolean equals(Object o) {
			if ( this == o ) {
				return true;
			}
			if ( o == null || getClass() != o.getClass() ) {
				return false;
			}
			ActionGrouping that = (ActionGrouping) o;
			return contributor.equals( that.contributor ) &&
					databaseAction == that.databaseAction &&
					scriptAction == that.scriptAction;
		}

		@Override
		public int hashCode() {
			return Objects.hash( contributor );
		}
	}
}<|MERGE_RESOLUTION|>--- conflicted
+++ resolved
@@ -127,11 +127,10 @@
 				exceptionHandler
 		);
 
-<<<<<<< HEAD
 		if ( scriptActionMap != null ) {
 			scriptActionMap.forEach(
 					(action, contributors) -> {
-						performScriptAction( action, metadata, tool, serviceRegistry, executionOptions );
+						performScriptAction( action, metadata, tool, serviceRegistry, executionOptions, configService );
 					}
 			);
 		}
@@ -164,23 +163,6 @@
 							);
 						}
 					}
-=======
-		performScriptAction( actions.getScriptAction(), metadata, tool, serviceRegistry, executionOptions, configService );
-		performDatabaseAction( actions.getDatabaseAction(), metadata, tool, serviceRegistry, executionOptions );
-
-		if ( actions.getDatabaseAction() == Action.CREATE_DROP ) {
-			//noinspection unchecked
-			delayedDropRegistry.registerOnCloseAction(
-					tool.getSchemaDropper( configurationValues ).buildDelayedAction(
-							metadata,
-							executionOptions,
-							buildDatabaseTargetDescriptor(
-									configurationValues,
-									DropSettingSelector.INSTANCE,
-									serviceRegistry
-							)
-					)
->>>>>>> 7329f444
 			);
 		}
 	}
