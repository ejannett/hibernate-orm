--- conflicted
+++ resolved
@@ -593,7 +593,6 @@
 
 	public static final String FORCE_DISCRIMINATOR_IN_SELECTS_BY_DEFAULT = "hibernate.discriminator.force_in_select";
 
-<<<<<<< HEAD
 	/**
 	 * Names a {@link org.hibernate.Interceptor} implementation to be applied to the {@link org.hibernate.SessionFactory}
 	 * Can reference<ul>
@@ -643,7 +642,5 @@
 	public static final String SCHEMA_MANAGEMENT_TOOL = "hibernate.schema_management_tool";
 	// todo : add to Environment
 	String SCHEMA_NAME_RESOLVER = "hibernate.schema_name_resolver";
-=======
     public static final String ENABLE_LAZY_LOAD_NO_TRANS = "hibernate.enable_lazy_load_no_trans";
->>>>>>> fd8a45b2
 }