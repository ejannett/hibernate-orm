/*
 * Hibernate, Relational Persistence for Idiomatic Java
 *
 * License: GNU Lesser General Public License (LGPL), version 2.1 or later.
 * See the lgpl.txt file in the root directory or <http://www.gnu.org/licenses/lgpl-2.1.html>.
 */
package org.hibernate.persister.collection;

import java.io.Serializable;
import java.sql.PreparedStatement;
import java.sql.ResultSet;
import java.sql.SQLException;
import java.util.Arrays;
import java.util.Comparator;
import java.util.HashMap;
import java.util.Iterator;
import java.util.Map;
import java.util.Set;

import org.hibernate.AssertionFailure;
import org.hibernate.FetchMode;
import org.hibernate.Filter;
import org.hibernate.HibernateException;
import org.hibernate.MappingException;
import org.hibernate.NotYetImplementedFor6Exception;
import org.hibernate.QueryException;
import org.hibernate.TransientObjectException;
import org.hibernate.boot.model.relational.Database;
import org.hibernate.cache.CacheException;
import org.hibernate.cache.spi.access.CollectionDataAccess;
import org.hibernate.cache.spi.entry.CacheEntryStructure;
import org.hibernate.cache.spi.entry.StructuredCollectionCacheEntry;
import org.hibernate.cache.spi.entry.StructuredMapCacheEntry;
import org.hibernate.cache.spi.entry.UnstructuredCacheEntry;
import org.hibernate.collection.spi.CollectionSemantics;
import org.hibernate.collection.spi.PersistentCollection;
import org.hibernate.dialect.Dialect;
import org.hibernate.engine.jdbc.batch.internal.BasicBatchKey;
import org.hibernate.engine.jdbc.env.spi.JdbcEnvironment;
import org.hibernate.engine.jdbc.spi.JdbcCoordinator;
import org.hibernate.engine.jdbc.spi.SqlExceptionHelper;
import org.hibernate.engine.profile.Fetch;
import org.hibernate.engine.profile.FetchProfile;
import org.hibernate.engine.spi.EntityKey;
import org.hibernate.engine.spi.ExecuteUpdateResultCheckStyle;
import org.hibernate.engine.spi.LoadQueryInfluencers;
import org.hibernate.engine.spi.PersistenceContext;
import org.hibernate.engine.spi.SessionFactoryImplementor;
import org.hibernate.engine.spi.SharedSessionContractImplementor;
import org.hibernate.engine.spi.SubselectFetch;
import org.hibernate.exception.spi.SQLExceptionConverter;
import org.hibernate.id.IdentifierGenerator;
import org.hibernate.internal.CoreMessageLogger;
import org.hibernate.internal.FilterAliasGenerator;
import org.hibernate.internal.FilterHelper;
import org.hibernate.internal.util.StringHelper;
import org.hibernate.internal.util.collections.ArrayHelper;
import org.hibernate.jdbc.Expectation;
import org.hibernate.jdbc.Expectations;
import org.hibernate.loader.ast.internal.CollectionLoaderBatchKey;
import org.hibernate.loader.ast.internal.CollectionLoaderNamedQuery;
import org.hibernate.loader.ast.internal.CollectionLoaderSingleKey;
import org.hibernate.loader.ast.internal.CollectionLoaderSubSelectFetch;
import org.hibernate.loader.ast.spi.CollectionLoader;
import org.hibernate.mapping.BasicValue;
import org.hibernate.mapping.Collection;
import org.hibernate.mapping.Column;
import org.hibernate.mapping.Formula;
import org.hibernate.mapping.IdentifierCollection;
import org.hibernate.mapping.IndexedCollection;
import org.hibernate.mapping.List;
import org.hibernate.mapping.Selectable;
import org.hibernate.mapping.Table;
import org.hibernate.mapping.Value;
import org.hibernate.metadata.CollectionMetadata;
import org.hibernate.metamodel.mapping.PluralAttributeMapping;
import org.hibernate.metamodel.mapping.internal.PluralAttributeMappingImpl;
import org.hibernate.metamodel.model.convert.spi.BasicValueConverter;
import org.hibernate.metamodel.model.domain.NavigableRole;
import org.hibernate.metamodel.spi.RuntimeModelCreationContext;
import org.hibernate.persister.entity.EntityPersister;
import org.hibernate.persister.entity.PropertyMapping;
import org.hibernate.persister.entity.Queryable;
import org.hibernate.persister.spi.PersisterCreationContext;
import org.hibernate.persister.walking.internal.CompositionSingularSubAttributesHelper;
import org.hibernate.persister.walking.internal.StandardAnyTypeDefinition;
import org.hibernate.persister.walking.spi.AnyMappingDefinition;
import org.hibernate.persister.walking.spi.AttributeDefinition;
import org.hibernate.persister.walking.spi.AttributeSource;
import org.hibernate.persister.walking.spi.CollectionDefinition;
import org.hibernate.persister.walking.spi.CollectionElementDefinition;
import org.hibernate.persister.walking.spi.CollectionIndexDefinition;
import org.hibernate.persister.walking.spi.CompositeCollectionElementDefinition;
import org.hibernate.persister.walking.spi.CompositionDefinition;
import org.hibernate.persister.walking.spi.EntityDefinition;
import org.hibernate.pretty.MessageHelper;
import org.hibernate.sql.Alias;
import org.hibernate.sql.Insert;
import org.hibernate.sql.Update;
import org.hibernate.sql.Delete;
import org.hibernate.sql.SelectFragment;
import org.hibernate.sql.SimpleSelect;
import org.hibernate.sql.Template;
import org.hibernate.sql.results.graph.DomainResult;
import org.hibernate.type.AnyType;
import org.hibernate.type.AssociationType;
import org.hibernate.type.BasicType;
import org.hibernate.type.CollectionType;
import org.hibernate.type.CompositeType;
import org.hibernate.type.EntityType;
import org.hibernate.type.Type;

import org.jboss.logging.Logger;

/**
 * Base implementation of the <tt>QueryableCollection</tt> interface.
 *
 * @author Gavin King
 * @see BasicCollectionPersister
 * @see OneToManyPersister
 */
public abstract class AbstractCollectionPersister
		implements CollectionMetadata, SQLLoadableCollection, PluralAttributeMappingImpl.Aware {

	private static final CoreMessageLogger LOG = Logger.getMessageLogger( CoreMessageLogger.class,
			AbstractCollectionPersister.class.getName() );

	// TODO: encapsulate the protected instance variables!

	private final NavigableRole navigableRole;

	// SQL statements
	private final String sqlDeleteString;
	private final String sqlInsertRowString;
	private final String sqlUpdateRowString;
	private final String sqlDeleteRowString;
	private final String sqlSelectSizeString;
	private final String sqlSelectRowByIndexString;
	private final String sqlDetectRowByIndexString;
	private final String sqlDetectRowByElementString;

	protected final boolean hasWhere;
	protected final String sqlWhereString;
	private final String sqlWhereStringTemplate;

	private final boolean hasOrder;
	private final boolean hasManyToManyOrder;

	private final int baseIndex;

	private String mappedByProperty;

	protected final boolean indexContainsFormula;
	protected final boolean elementIsPureFormula;

	// types
	private final Type keyType;
	private final Type indexType;
	protected final Type elementType;
	private final Type identifierType;

	// columns
	protected final String[] keyColumnNames;
	protected final String[] indexColumnNames;
	protected final String[] indexFormulaTemplates;
	protected final String[] indexFormulas;
	protected final boolean[] indexColumnIsGettable;
	protected final boolean[] indexColumnIsSettable;
	protected final String[] elementColumnNames;
	protected final String[] elementColumnWriters;
	protected final String[] elementColumnReaders;
	protected final String[] elementColumnReaderTemplates;
	protected final String[] elementFormulaTemplates;
	protected final String[] elementFormulas;
	protected final boolean[] elementColumnIsGettable;
	protected final boolean[] elementColumnIsSettable;
	protected final boolean[] elementColumnIsInPrimaryKey;
	protected final String[] indexColumnAliases;
	protected final String[] elementColumnAliases;
	protected final String[] keyColumnAliases;

	protected final String identifierColumnName;
	private final String identifierColumnAlias;
	// private final String unquotedIdentifierColumnName;

	protected final String qualifiedTableName;

	private final String queryLoaderName;

	private final boolean isPrimitiveArray;
	private final boolean isArray;
	protected final boolean hasIndex;
	protected final boolean hasIdentifier;
	private final boolean isLazy;
	private final boolean isExtraLazy;
	protected final boolean isInverse;
	private final boolean isMutable;
	private final boolean isVersioned;
	protected final int batchSize;
	private final FetchMode fetchMode;
	private final boolean hasOrphanDelete;
	private final boolean subselectLoadable;

	// extra information about the element type
	private final Class elementClass;
	private final String entityName;

	private final Dialect dialect;
	protected final SqlExceptionHelper sqlExceptionHelper;
	private final SessionFactoryImplementor factory;
	private final EntityPersister ownerPersister;
	private final IdentifierGenerator identifierGenerator;
	private final PropertyMapping elementPropertyMapping;
	private final EntityPersister elementPersister;
	private final CollectionDataAccess cacheAccessStrategy;
	private final CollectionType collectionType;

	private final CacheEntryStructure cacheEntryStructure;

	// dynamic filters for the collection
	private final FilterHelper filterHelper;

	// dynamic filters specifically for many-to-many inside the collection
	private final FilterHelper manyToManyFilterHelper;

	private final String manyToManyWhereString;
	private final String manyToManyWhereTemplate;

	// custom sql
	private final boolean insertCallable;
	private final boolean updateCallable;
	private final boolean deleteCallable;
	private final boolean deleteAllCallable;
	private ExecuteUpdateResultCheckStyle insertCheckStyle;
	private ExecuteUpdateResultCheckStyle updateCheckStyle;
	private ExecuteUpdateResultCheckStyle deleteCheckStyle;
	private ExecuteUpdateResultCheckStyle deleteAllCheckStyle;

	private final Serializable[] spaces;

	private Map collectionPropertyColumnAliases = new HashMap();

	private final Comparator comparator;

	private CollectionLoader collectionLoader;


	// ~~~~~~~~~~~~~~~~~~~~~~~~~~~~~~~~~~~~~~~~~~~~~~~~~~~~~~~~~~~~~~~~~~~~~~~~
	// "mapping model"

	private final CollectionSemantics collectionSemantics;

	private final BasicValueConverter elementConverter;
	private final BasicValueConverter indexConverter;

	// temprary
	private final BasicType convertedElementType;
	private final BasicType convertedIndexType;

	public AbstractCollectionPersister(
			Collection collectionBootDescriptor,
			CollectionDataAccess cacheAccessStrategy,
			PersisterCreationContext pcc) throws MappingException, CacheException {
		assert pcc instanceof RuntimeModelCreationContext;

		final RuntimeModelCreationContext creationContext = (RuntimeModelCreationContext) pcc;

		final Value elementBootDescriptor = collectionBootDescriptor.getElement();
		final Value indexBootDescriptor = collectionBootDescriptor instanceof IndexedCollection
				? ( (IndexedCollection) collectionBootDescriptor ).getIndex()
				: null;

		final Database database = creationContext.getMetadata().getDatabase();
		final JdbcEnvironment jdbcEnvironment = database.getJdbcEnvironment();

		this.factory = creationContext.getSessionFactory();
		this.cacheAccessStrategy = cacheAccessStrategy;
		if ( factory.getSessionFactoryOptions().isStructuredCacheEntriesEnabled() ) {
			cacheEntryStructure = collectionBootDescriptor.isMap()
					? StructuredMapCacheEntry.INSTANCE
					: StructuredCollectionCacheEntry.INSTANCE;
		}
		else {
			cacheEntryStructure = UnstructuredCacheEntry.INSTANCE;
		}

		dialect = factory.getDialect();
		sqlExceptionHelper = factory.getSQLExceptionHelper();
		collectionType = collectionBootDescriptor.getCollectionType();
		navigableRole = new NavigableRole( collectionBootDescriptor.getRole() );
		entityName = collectionBootDescriptor.getOwnerEntityName();
		ownerPersister = creationContext.getDomainModel().getEntityDescriptor( entityName );
		queryLoaderName = collectionBootDescriptor.getLoaderName();
		isMutable = collectionBootDescriptor.isMutable();
		mappedByProperty = collectionBootDescriptor.getMappedByProperty();

		Table table = collectionBootDescriptor.getCollectionTable();
		fetchMode = elementBootDescriptor.getFetchMode();
		elementType = elementBootDescriptor.getType();
		// isSet = collectionBinding.isSet();
		// isSorted = collectionBinding.isSorted();
		isPrimitiveArray = collectionBootDescriptor.isPrimitiveArray();
		isArray = collectionBootDescriptor.isArray();
		subselectLoadable = collectionBootDescriptor.isSubselectLoadable();

		qualifiedTableName = determineTableName( table, jdbcEnvironment );

		int spacesSize = 1 + collectionBootDescriptor.getSynchronizedTables().size();
		spaces = new String[spacesSize];
		spaces[0] = qualifiedTableName;
		Iterator iter = collectionBootDescriptor.getSynchronizedTables().iterator();
		for ( int i = 1; i < spacesSize; i++ ) {
			spaces[i] = (String) iter.next();
		}

		sqlWhereString = StringHelper.isNotEmpty( collectionBootDescriptor.getWhere() ) ? "( " + collectionBootDescriptor.getWhere() + ") " : null;
		hasWhere = sqlWhereString != null;
		sqlWhereStringTemplate = hasWhere ?
				Template.renderWhereStringTemplate( sqlWhereString, dialect, factory.getQueryEngine().getSqmFunctionRegistry() ) :
				null;

		hasOrphanDelete = collectionBootDescriptor.hasOrphanDelete();

		int batch = collectionBootDescriptor.getBatchSize();
		if ( batch == -1 ) {
			batch = factory.getSessionFactoryOptions().getDefaultBatchFetchSize();
		}
		batchSize = batch;

		isVersioned = collectionBootDescriptor.isOptimisticLocked();

		// KEY

		keyType = collectionBootDescriptor.getKey().getType();
		iter = collectionBootDescriptor.getKey().getColumnIterator();
		int keySpan = collectionBootDescriptor.getKey().getColumnSpan();
		keyColumnNames = new String[keySpan];
		keyColumnAliases = new String[keySpan];
		int k = 0;
		while ( iter.hasNext() ) {
			// NativeSQL: collect key column and auto-aliases
			Column col = ( (Column) iter.next() );
			keyColumnNames[k] = col.getQuotedName( dialect );
			keyColumnAliases[k] = col.getAlias( dialect, table );
			k++;
		}

		// unquotedKeyColumnNames = StringHelper.unQuote(keyColumnAliases);

		// ELEMENT

		if ( elementType.isEntityType() ) {
			String entityName = ( (EntityType) elementType ).getAssociatedEntityName();
			elementPersister = creationContext.getDomainModel().getEntityDescriptor( entityName );
			// NativeSQL: collect element column and auto-aliases

		}
		else {
			elementPersister = null;
		}

		int elementSpan = elementBootDescriptor.getColumnSpan();
		elementColumnAliases = new String[elementSpan];
		elementColumnNames = new String[elementSpan];
		elementColumnWriters = new String[elementSpan];
		elementColumnReaders = new String[elementSpan];
		elementColumnReaderTemplates = new String[elementSpan];
		elementFormulaTemplates = new String[elementSpan];
		elementFormulas = new String[elementSpan];
		elementColumnIsSettable = new boolean[elementSpan];
		elementColumnIsGettable = new boolean[elementSpan];
		elementColumnIsInPrimaryKey = new boolean[elementSpan];
		boolean isPureFormula = true;
		boolean hasNotNullableColumns = false;
		boolean oneToMany = collectionBootDescriptor.isOneToMany();
		boolean[] columnInsertability = null;
		if ( !oneToMany ) {
			columnInsertability = elementBootDescriptor.getColumnInsertability();
		}
		int j = 0;
		iter = elementBootDescriptor.getColumnIterator();
		while ( iter.hasNext() ) {
			Selectable selectable = (Selectable) iter.next();
			elementColumnAliases[j] = selectable.getAlias( dialect, table );
			if ( selectable.isFormula() ) {
				Formula form = (Formula) selectable;
				elementFormulaTemplates[j] = form.getTemplate( dialect, factory.getQueryEngine().getSqmFunctionRegistry() );
				elementFormulas[j] = form.getFormula();
			}
			else {
				Column col = (Column) selectable;
				elementColumnNames[j] = col.getQuotedName( dialect );
				elementColumnWriters[j] = col.getWriteExpr();
				elementColumnReaders[j] = col.getReadExpr( dialect );
				elementColumnReaderTemplates[j] = col.getTemplate( dialect, factory.getQueryEngine().getSqmFunctionRegistry() );
				elementColumnIsGettable[j] = true;
				if ( elementType.isComponentType() ) {
					// Implements desired behavior specifically for @ElementCollection mappings.
					elementColumnIsSettable[j] = columnInsertability[j];
				}
				else {
					// Preserves legacy non-@ElementCollection behavior
					elementColumnIsSettable[j] = true;
				}
				elementColumnIsInPrimaryKey[j] = !col.isNullable();
				if ( !col.isNullable() ) {
					hasNotNullableColumns = true;
				}
				isPureFormula = false;
			}
			j++;
		}
		elementIsPureFormula = isPureFormula;

		// workaround, for backward compatibility of sets with no
		// not-null columns, assume all columns are used in the
		// row locator SQL
		if ( !hasNotNullableColumns ) {
			Arrays.fill( elementColumnIsInPrimaryKey, true );
		}

		// INDEX AND ROW SELECT

		hasIndex = collectionBootDescriptor.isIndexed();
		if ( hasIndex ) {
			// NativeSQL: collect index column and auto-aliases
			IndexedCollection indexedCollection = (IndexedCollection) collectionBootDescriptor;
			indexType = indexedCollection.getIndex().getType();
			int indexSpan = indexedCollection.getIndex().getColumnSpan();
			boolean[] indexColumnInsertability = indexedCollection.getIndex().getColumnInsertability();
			boolean[] indexColumnUpdatability = indexedCollection.getIndex().getColumnUpdateability();
			iter = indexedCollection.getIndex().getColumnIterator();
			indexColumnNames = new String[indexSpan];
			indexFormulaTemplates = new String[indexSpan];
			indexFormulas = new String[indexSpan];
			indexColumnIsGettable = new boolean[indexSpan];
			indexColumnIsSettable = new boolean[indexSpan];
			indexColumnAliases = new String[indexSpan];
			int i = 0;
			boolean hasFormula = false;
			while ( iter.hasNext() ) {
				Selectable s = (Selectable) iter.next();
				indexColumnAliases[i] = s.getAlias( dialect );
				if ( s.isFormula() ) {
					Formula indexForm = (Formula) s;
					indexFormulaTemplates[i] = indexForm.getTemplate( dialect, factory.getQueryEngine().getSqmFunctionRegistry() );
					indexFormulas[i] = indexForm.getFormula();
					hasFormula = true;
				}
				else {
					Column indexCol = (Column) s;
					indexColumnNames[i] = indexCol.getQuotedName( dialect );
					indexColumnIsGettable[i] = true;
					indexColumnIsSettable[i] = indexColumnInsertability[i] || indexColumnUpdatability[i];
				}
				i++;
			}
			indexContainsFormula = hasFormula;
			baseIndex = indexedCollection.isList() ?
					( (List) indexedCollection ).getBaseIndex() : 0;
		}
		else {
			indexContainsFormula = false;
			indexColumnIsGettable = null;
			indexColumnIsSettable = null;
			indexFormulaTemplates = null;
			indexFormulas = null;
			indexType = null;
			indexColumnNames = null;
			indexColumnAliases = null;
			baseIndex = 0;
		}

		hasIdentifier = collectionBootDescriptor.isIdentified();
		if ( hasIdentifier ) {
			if ( collectionBootDescriptor.isOneToMany() ) {
				throw new MappingException( "one-to-many collections with identifiers are not supported" );
			}
			IdentifierCollection idColl = (IdentifierCollection) collectionBootDescriptor;
			identifierType = idColl.getIdentifier().getType();
			iter = idColl.getIdentifier().getColumnIterator();
			Column col = (Column) iter.next();
			identifierColumnName = col.getQuotedName( dialect );
			identifierColumnAlias = col.getAlias( dialect );
			// unquotedIdentifierColumnName = identifierColumnAlias;
			identifierGenerator = idColl.getIdentifier().createIdentifierGenerator(
					creationContext.getMetadata().getIdentifierGeneratorFactory(),
					factory.getDialect(),
					factory.getSettings().getDefaultCatalogName(),
					factory.getSettings().getDefaultSchemaName(),
					null
					);
		}
		else {
			identifierType = null;
			identifierColumnName = null;
			identifierColumnAlias = null;
			// unquotedIdentifierColumnName = null;
			identifierGenerator = null;
		}

		// GENERATE THE SQL:

		// sqlSelectString = sqlSelectString();
		// sqlSelectRowString = sqlSelectRowString();

		if ( collectionBootDescriptor.getCustomSQLInsert() == null ) {
			sqlInsertRowString = generateInsertRowString();
			insertCallable = false;
			insertCheckStyle = ExecuteUpdateResultCheckStyle.COUNT;
		}
		else {
			sqlInsertRowString = collectionBootDescriptor.getCustomSQLInsert();
			insertCallable = collectionBootDescriptor.isCustomInsertCallable();
			insertCheckStyle = collectionBootDescriptor.getCustomSQLInsertCheckStyle() == null
					? ExecuteUpdateResultCheckStyle.determineDefault( collectionBootDescriptor.getCustomSQLInsert(), insertCallable )
					: collectionBootDescriptor.getCustomSQLInsertCheckStyle();
		}

		if ( collectionBootDescriptor.getCustomSQLUpdate() == null ) {
			sqlUpdateRowString = generateUpdateRowString();
			updateCallable = false;
			updateCheckStyle = ExecuteUpdateResultCheckStyle.COUNT;
		}
		else {
			sqlUpdateRowString = collectionBootDescriptor.getCustomSQLUpdate();
			updateCallable = collectionBootDescriptor.isCustomUpdateCallable();
			updateCheckStyle = collectionBootDescriptor.getCustomSQLUpdateCheckStyle() == null
					? ExecuteUpdateResultCheckStyle.determineDefault( collectionBootDescriptor.getCustomSQLUpdate(), insertCallable )
					: collectionBootDescriptor.getCustomSQLUpdateCheckStyle();
		}

		if ( collectionBootDescriptor.getCustomSQLDelete() == null ) {
			sqlDeleteRowString = generateDeleteRowString();
			deleteCallable = false;
			deleteCheckStyle = ExecuteUpdateResultCheckStyle.NONE;
		}
		else {
			sqlDeleteRowString = collectionBootDescriptor.getCustomSQLDelete();
			deleteCallable = collectionBootDescriptor.isCustomDeleteCallable();
			deleteCheckStyle = ExecuteUpdateResultCheckStyle.NONE;
		}

		if ( collectionBootDescriptor.getCustomSQLDeleteAll() == null ) {
			sqlDeleteString = generateDeleteString();
			deleteAllCallable = false;
			deleteAllCheckStyle = ExecuteUpdateResultCheckStyle.NONE;
		}
		else {
			sqlDeleteString = collectionBootDescriptor.getCustomSQLDeleteAll();
			deleteAllCallable = collectionBootDescriptor.isCustomDeleteAllCallable();
			deleteAllCheckStyle = ExecuteUpdateResultCheckStyle.NONE;
		}

		sqlSelectSizeString = generateSelectSizeString( collectionBootDescriptor.isIndexed() && !collectionBootDescriptor.isMap() );
		sqlDetectRowByIndexString = generateDetectRowByIndexString();
		sqlDetectRowByElementString = generateDetectRowByElementString();
		sqlSelectRowByIndexString = generateSelectRowByIndexString();

		logStaticSQL();

		isLazy = collectionBootDescriptor.isLazy();
		isExtraLazy = collectionBootDescriptor.isExtraLazy();

		isInverse = collectionBootDescriptor.isInverse();

		if ( collectionBootDescriptor.isArray() ) {
			elementClass = ( (org.hibernate.mapping.Array) collectionBootDescriptor ).getElementClass();
		}
		else {
			// for non-arrays, we don't need to know the element class
			elementClass = null; // elementType.returnedClass();
		}

		if ( elementType.isComponentType() ) {
			elementPropertyMapping = new CompositeElementPropertyMapping(
					elementColumnNames,
					elementColumnReaders,
					elementColumnReaderTemplates,
					elementFormulaTemplates,
					(CompositeType) elementType,
					factory
					);
		}
		else if ( !elementType.isEntityType() ) {
			elementPropertyMapping = new ElementPropertyMapping(
					elementColumnNames,
					elementType
					);
		}
		else {
			if ( elementPersister instanceof PropertyMapping ) { // not all classpersisters implement PropertyMapping!
				elementPropertyMapping = (PropertyMapping) elementPersister;
			}
			else {
				elementPropertyMapping = new ElementPropertyMapping(
						elementColumnNames,
						elementType
						);
			}
		}

		hasOrder = collectionBootDescriptor.getOrderBy() != null;
		hasManyToManyOrder = collectionBootDescriptor.getManyToManyOrdering() != null;

		// Handle any filters applied to this collectionBinding
		filterHelper = new FilterHelper( collectionBootDescriptor.getFilters(), factory);

		// Handle any filters applied to this collectionBinding for many-to-many
		manyToManyFilterHelper = new FilterHelper( collectionBootDescriptor.getManyToManyFilters(), factory);
		manyToManyWhereString = StringHelper.isNotEmpty( collectionBootDescriptor.getManyToManyWhere() ) ?
				"( " + collectionBootDescriptor.getManyToManyWhere() + ")" :
				null;
		manyToManyWhereTemplate = manyToManyWhereString == null ?
				null :
				Template.renderWhereStringTemplate( manyToManyWhereString, factory.getDialect(), factory.getQueryEngine().getSqmFunctionRegistry() );

		comparator = collectionBootDescriptor.getComparator();

		initCollectionPropertyMap();

		// ~~~~~~~~~~~~~~~~~~~~~~~~~~~~~~~~~~~~~~~~~~~~~~~~~~~~~~~~~~~~~~~~~~~~~~~~
		// "mapping model"

		this.collectionSemantics = creationContext.getBootstrapContext()
				.getMetadataBuildingOptions()
				.getPersistentCollectionRepresentationResolver()
				.resolveRepresentation( collectionBootDescriptor );

		if ( elementBootDescriptor instanceof BasicValue ) {
			final BasicValue.Resolution<?> basicTypeResolution = ( (BasicValue) elementBootDescriptor ).resolve();
			this.elementConverter = basicTypeResolution.getValueConverter();
			this.convertedElementType = basicTypeResolution.getResolvedBasicType();
		}
		else {
			this.elementConverter = null;
			this.convertedElementType = null;
		}

		if ( indexBootDescriptor instanceof BasicValue ) {
			final BasicValue.Resolution<?> basicTypeResolution = ( (BasicValue) indexBootDescriptor ).resolve();
			this.indexConverter = basicTypeResolution.getValueConverter();
			this.convertedIndexType = basicTypeResolution.getResolvedBasicType();
		}
		else {
			this.indexConverter = null;
			this.convertedIndexType = null;
		}
	}

	@Override
	public Comparator<?> getSortingComparator() {
		return comparator;
	}

	protected String determineTableName(Table table, JdbcEnvironment jdbcEnvironment) {
		if ( table.getSubselect() != null ) {
			return "( " + table.getSubselect() + " )";
		}

		return jdbcEnvironment.getQualifiedObjectNameFormatter().format(
				table.getQualifiedTableName(),
				jdbcEnvironment.getDialect()
		);
	}

//	private class ColumnMapperImpl implements ColumnMapper {
//		@Override
//		public SqlValueReference[] map(String reference) {
//			final String[] columnNames;
//			final String[] formulaTemplates;
//
//			// handle the special "$element$" property name...
//			if ( "$element$".equals( reference ) ) {
//				columnNames = elementColumnNames;
//				formulaTemplates = elementFormulaTemplates;
//			}
//			else {
//				columnNames = elementPropertyMapping.toColumns( reference );
//				formulaTemplates = formulaTemplates( reference, columnNames.length );
//			}
//
//			final SqlValueReference[] result = new SqlValueReference[ columnNames.length ];
//			int i = 0;
//			for ( final String columnName : columnNames ) {
//				if ( columnName == null ) {
//					// if the column name is null, it indicates that this index in the property value mapping is
//					// actually represented by a formula.
////					final int propertyIndex = elementPersister.getEntityMetamodel().getPropertyIndex( reference );
//					final String formulaTemplate = formulaTemplates[i];
//					result[i] = new FormulaReference() {
//						@Override
//						public String getFormulaFragment() {
//							return formulaTemplate;
//						}
//					};
//				}
//				else {
//					result[i] = new ColumnReference() {
//						@Override
//						public String getColumnName() {
//							return columnName;
//						}
//					};
//				}
//				i++;
//			}
//			return result;
//		}
//	}

	private String[] formulaTemplates(String reference, int expectedSize) {
		try {
			final int propertyIndex = elementPersister.getEntityMetamodel().getPropertyIndex( reference );
			return  ( (Queryable) elementPersister ).getSubclassPropertyFormulaTemplateClosure()[propertyIndex];
		}
		catch (Exception e) {
			return new String[expectedSize];
		}
	}

	@Override
	public void postInstantiate() throws MappingException {
		collectionLoader = queryLoaderName == null
				? createCollectionLoader( LoadQueryInfluencers.NONE )
				: new CollectionLoaderNamedQuery( queryLoaderName, this, attributeMapping );
	}

	protected void logStaticSQL() {
		if ( LOG.isDebugEnabled() ) {
			LOG.debugf( "Static SQL for collection: %s", getRole() );
			if ( getSQLInsertRowString() != null ) {
				LOG.debugf( " Row insert: %s", getSQLInsertRowString() );
			}
			if ( getSQLUpdateRowString() != null ) {
				LOG.debugf( " Row update: %s", getSQLUpdateRowString() );
			}
			if ( getSQLDeleteRowString() != null ) {
				LOG.debugf( " Row delete: %s", getSQLDeleteRowString() );
			}
			if ( getSQLDeleteString() != null ) {
				LOG.debugf( " One-shot delete: %s", getSQLDeleteString() );
			}
		}
	}

	private CollectionLoader standardCollectionLoader;

	@Override
	public void initialize(Object key, SharedSessionContractImplementor session) throws HibernateException {
//		getAppropriateInitializer( key, session ).initialize( key, session );
		determineLoaderToUse( key, session ).load( key, session );
	}

	protected CollectionLoader getStandardCollectionLoader() {
		CollectionLoader localCopy = standardCollectionLoader;
		if ( localCopy == null ) {
			synchronized (this) {
				if ( localCopy == null ) {
					localCopy = createCollectionLoader( LoadQueryInfluencers.NONE );
					standardCollectionLoader  = localCopy;
				}
			}
		}
		return localCopy;
	}

	protected CollectionLoader determineLoaderToUse(Object key, SharedSessionContractImplementor session) {
		if ( queryLoaderName != null ) {
			// if there is a user-specified loader, return that
			return getStandardCollectionLoader();
		}

		final CollectionLoader subSelectLoader = resolveSubSelectLoader( key, session );
		if ( subSelectLoader != null ) {
			return subSelectLoader;
		}

		if ( ! session.getLoadQueryInfluencers().hasEnabledFilters() ) {
			return getStandardCollectionLoader();
		}

		return createCollectionLoader( session.getLoadQueryInfluencers() );
	}

	private CollectionLoader resolveSubSelectLoader(Object key, SharedSessionContractImplementor session) {
		if ( !isSubselectLoadable() ) {
			return null;
		}

		final PersistenceContext persistenceContext = session.getPersistenceContextInternal();

		final EntityKey ownerEntityKey = session.generateEntityKey( key, getOwnerEntityPersister() );
		final SubselectFetch subselect = persistenceContext.getBatchFetchQueue().getSubselect( ownerEntityKey );
		if ( subselect == null ) {
			return null;
		}

		// Take care of any entities that might have
		// been evicted!
		subselect.getResultingEntityKeys().removeIf( o -> !persistenceContext.containsEntity( o ) );

		// Run a subquery loader
		return createSubSelectLoader( subselect, session );
	}

	protected CollectionLoader createSubSelectLoader(SubselectFetch subselect, SharedSessionContractImplementor session) {
		//noinspection RedundantCast
		return new CollectionLoaderSubSelectFetch(
				attributeMapping,
				(DomainResult) null,
				subselect,
				session
		);
	}

	protected CollectionLoader createCollectionLoader(LoadQueryInfluencers loadQueryInfluencers) {
		final int batchSize = getBatchSize();
		if ( batchSize > 1 ) {
			return new CollectionLoaderBatchKey( attributeMapping, batchSize, loadQueryInfluencers, getFactory() );
		}


		return new CollectionLoaderSingleKey( attributeMapping, loadQueryInfluencers, getFactory() );
	}

	@Override
	public NavigableRole getNavigableRole() {
		return navigableRole;
	}

	@Override
	public CollectionDataAccess getCacheAccessStrategy() {
		return cacheAccessStrategy;
	}

	@Override
	public boolean hasCache() {
		return cacheAccessStrategy != null;
	}

	@Override
	public CollectionType getCollectionType() {
		return collectionType;
	}

	protected String getSQLWhereString(String alias) {
		return StringHelper.replace( sqlWhereStringTemplate, Template.TEMPLATE, alias );
	}

	@Override
	public String getSQLOrderByString(String alias) {
//		return hasOrdering()
//				? orderByTranslation.injectAliases( new StandardOrderByAliasResolver( alias ) )
//				: "";
		if ( hasOrdering() ) {
			throw new NotYetImplementedFor6Exception( getClass() );
		}

		return "";
	}

	@Override
	public String getManyToManyOrderByString(String alias) {
//		return hasManyToManyOrdering()
//				? manyToManyOrderByTranslation.injectAliases( new StandardOrderByAliasResolver( alias ) )
//				: "";
		if ( hasManyToManyOrdering() ) {
			throw new NotYetImplementedFor6Exception( getClass() );
		}

		return "";
	}

	@Override
	public FetchMode getFetchMode() {
		return fetchMode;
	}

	@Override
	public boolean hasOrdering() {
		return hasOrder;
	}

	@Override
	public boolean hasManyToManyOrdering() {
		return isManyToMany() && hasManyToManyOrder;
	}

	@Override
	public boolean hasWhere() {
		return hasWhere;
	}

	protected String getSQLDeleteString() {
		return sqlDeleteString;
	}

	protected String getSQLInsertRowString() {
		return sqlInsertRowString;
	}

	protected String getSQLUpdateRowString() {
		return sqlUpdateRowString;
	}

	protected String getSQLDeleteRowString() {
		return sqlDeleteRowString;
	}

	@Override
	public Type getKeyType() {
		return keyType;
	}

	@Override
	public Type getIndexType() {
		return indexType;
	}

	@Override
	public Type getElementType() {
		return elementType;
	}

	@Override
	public BasicValueConverter getElementConverter() {
		return elementConverter;
	}

	@Override
	public BasicValueConverter getIndexConverter() {
		return indexConverter;
	}

	/**
	 * Return the element class of an array, or null otherwise.  needed by arrays
	 */
	@Override
	public Class getElementClass() {
		return elementClass;
	}

	@Override
	public Object readElement(ResultSet rs, Object owner, String[] aliases, SharedSessionContractImplementor session)
			throws HibernateException, SQLException {
		return getElementType().nullSafeGet( rs, aliases, session, owner );
	}

	@Override
	public Object readIndex(ResultSet rs, String[] aliases, SharedSessionContractImplementor session)
			throws HibernateException, SQLException {
		Object index = getIndexType().nullSafeGet( rs, aliases, session, null );
		if ( index == null ) {
			throw new HibernateException( "null index column for collection: " + navigableRole.getFullPath() );
		}
		index = decrementIndexByBase( index );
		return index;
	}

	protected Object decrementIndexByBase(Object index) {
		if ( baseIndex != 0 ) {
			index = (Integer)index - baseIndex;
		}
		return index;
	}

	@Override
	public Object readIdentifier(ResultSet rs, String alias, SharedSessionContractImplementor session)
			throws HibernateException, SQLException {
		Object id = getIdentifierType().nullSafeGet( rs, alias, session, null );
		if ( id == null ) {
			throw new HibernateException( "null identifier column for collection: " + navigableRole.getFullPath() );
		}
		return id;
	}

	@Override
	public Object readKey(ResultSet rs, String[] aliases, SharedSessionContractImplementor session)
			throws HibernateException, SQLException {
		// First hydrate the collection key to check if it is null.
		// Don't bother resolving the collection key if the hydrated value is null.

		// Implementation note: if collection key is a composite value, then resolving a null value will
		// result in instantiating an empty composite if AvailableSettings#CREATE_EMPTY_COMPOSITES_ENABLED
		// is true. By not resolving a null value for a composite key, we avoid the overhead of instantiating
		// an empty composite, checking if it is equivalent to null (it should be), then ultimately throwing
		// out the empty value.
		final Object hydratedKey = getKeyType().hydrate( rs, aliases, session, null );
		return hydratedKey == null ? null : getKeyType().resolve( hydratedKey, session, null );
	}

	/**
	 * Write the key to a JDBC <tt>PreparedStatement</tt>
	 */
	protected int writeKey(PreparedStatement st, Object key, int i, SharedSessionContractImplementor session)
			throws HibernateException, SQLException {

		if ( key == null ) {
			throw new NullPointerException( "null key for collection: " + navigableRole.getFullPath() ); // an assertion
		}
		getKeyType().nullSafeSet( st, key, i, session );
		return i + keyColumnAliases.length;
	}

	/**
	 * Write the element to a JDBC <tt>PreparedStatement</tt>
	 */
	protected int writeElement(PreparedStatement st, Object elt, int i, SharedSessionContractImplementor session)
			throws HibernateException, SQLException {
		if ( elementConverter != null ) {
			//noinspection unchecked
			final Object converted = elementConverter.toRelationalValue( elt );
			convertedElementType.getJdbcValueBinder().bind( st, converted, i, session );
		}
		else {
			getElementType().nullSafeSet( st, elt, i, elementColumnIsSettable, session );
		}
		return i + ArrayHelper.countTrue( elementColumnIsSettable );

	}

	/**
	 * Write the index to a JDBC <tt>PreparedStatement</tt>
	 */
	protected int writeIndex(PreparedStatement st, Object index, int i, SharedSessionContractImplementor session)
			throws HibernateException, SQLException {
		if ( indexConverter != null ) {
			//noinspection unchecked
			final Object converted = indexConverter.toRelationalValue( index );
			//noinspection unchecked
			convertedIndexType.getJdbcValueBinder().bind( st, converted, i, session );
		}
		else {
			getIndexType().nullSafeSet( st, incrementIndexByBase( index ), i, indexColumnIsSettable, session );
		}

		return i + ArrayHelper.countTrue( indexColumnIsSettable );
	}

	protected Object incrementIndexByBase(Object index) {
		if ( baseIndex != 0 ) {
			index = (Integer)index + baseIndex;
		}
		return index;
	}

	/**
	 * Write the element to a JDBC <tt>PreparedStatement</tt>
	 */
	protected int writeElementToWhere(PreparedStatement st, Object elt, int i, SharedSessionContractImplementor session)
			throws HibernateException, SQLException {
		if ( elementIsPureFormula ) {
			throw new AssertionFailure( "cannot use a formula-based element in the where condition" );
		}
		if ( elementConverter != null ) {
			final Object converted = elementConverter.toRelationalValue( elt );
			convertedElementType.getJdbcValueBinder().bind( st, converted, i, session );
		}
		else {
			getElementType().nullSafeSet( st, elt, i, elementColumnIsInPrimaryKey, session );
		}
		return i + elementColumnAliases.length;

	}

	/**
	 * Write the index to a JDBC <tt>PreparedStatement</tt>
	 */
	protected int writeIndexToWhere(PreparedStatement st, Object index, int i, SharedSessionContractImplementor session)
			throws HibernateException, SQLException {
		if ( indexContainsFormula ) {
			throw new AssertionFailure( "cannot use a formula-based index in the where condition" );
		}
		if ( indexConverter != null ) {
			final Object converted = indexConverter.toRelationalValue( index );
			convertedIndexType.getJdbcValueBinder().bind( st, converted, i, session );
		}
		else {
			getIndexType().nullSafeSet( st, incrementIndexByBase( index ), i, session );
		}
		return i + indexColumnAliases.length;
	}

	/**
	 * Write the identifier to a JDBC <tt>PreparedStatement</tt>
	 */
	public int writeIdentifier(PreparedStatement st, Object id, int i, SharedSessionContractImplementor session)
			throws HibernateException, SQLException {

		getIdentifierType().nullSafeSet( st, id, i, session );
		return i + 1;
	}

	@Override
	public boolean isPrimitiveArray() {
		return isPrimitiveArray;
	}

	@Override
	public boolean isArray() {
		return isArray;
	}

	@Override
	public String[] getKeyColumnAliases(String suffix) {
		return new Alias( suffix ).toAliasStrings( keyColumnAliases );
	}

	@Override
	public String[] getElementColumnAliases(String suffix) {
		return new Alias( suffix ).toAliasStrings( elementColumnAliases );
	}

	@Override
	public String[] getIndexColumnAliases(String suffix) {
		if ( hasIndex ) {
			return new Alias( suffix ).toAliasStrings( indexColumnAliases );
		}
		else {
			return null;
		}
	}

	@Override
	public String getIdentifierColumnAlias(String suffix) {
		if ( hasIdentifier ) {
			return new Alias( suffix ).toAliasString( identifierColumnAlias );
		}
		else {
			return null;
		}
	}

	@Override
	public String getIdentifierColumnName() {
		if ( hasIdentifier ) {
			return identifierColumnName;
		}
		else {
			return null;
		}
	}

	/**
	 * Generate a list of collection index, key and element columns
	 */
	@Override
	public String selectFragment(String alias, String columnSuffix) {
		SelectFragment frag = generateSelectFragment( alias, columnSuffix );
		appendElementColumns( frag, alias );
		appendIndexColumns( frag, alias );
		appendIdentifierColumns( frag, alias );

		return frag.toFragmentString()
				.substring( 2 ); // strip leading ','
	}

	protected String generateSelectSizeString(boolean isIntegerIndexed) {
		String selectValue = isIntegerIndexed ?
				"max(" + getIndexColumnNames()[0] + ") + 1" : // lists, arrays
				"count(" + getElementColumnNames()[0] + ")"; // sets, maps, bags
		return new SimpleSelect( dialect )
				.setTableName( getTableName() )
				.addCondition( getKeyColumnNames(), "=?" )
				.addWhereToken( sqlWhereString )
				.addColumn( selectValue )
				.toStatementString();
	}

	protected String generateDetectRowByIndexString() {
		if ( !hasIndex() ) {
			return null;
		}
		return new SimpleSelect( dialect )
				.setTableName( getTableName() )
				.addCondition( getKeyColumnNames(), "=?" )
				.addCondition( getIndexColumnNames(), "=?" )
				.addCondition( indexFormulas, "=?" )
				.addWhereToken( sqlWhereString )
				.addColumn( "1" )
				.toStatementString();
	}

	protected String generateSelectRowByIndexString() {
		if ( !hasIndex() ) {
			return null;
		}
		return new SimpleSelect( dialect )
				.setTableName( getTableName() )
				.addCondition( getKeyColumnNames(), "=?" )
				.addCondition( getIndexColumnNames(), "=?" )
				.addCondition( indexFormulas, "=?" )
				.addWhereToken( sqlWhereString )
				.addColumns( getElementColumnNames(), elementColumnAliases )
				.addColumns( indexFormulas, indexColumnAliases )
				.toStatementString();
	}

	protected String generateDetectRowByElementString() {
		return new SimpleSelect( dialect )
				.setTableName( getTableName() )
				.addCondition( getKeyColumnNames(), "=?" )
				.addCondition( getElementColumnNames(), "=?" )
				.addCondition( elementFormulas, "=?" )
				.addWhereToken( sqlWhereString )
				.addColumn( "1" )
				.toStatementString();
	}

	protected SelectFragment generateSelectFragment(String alias, String columnSuffix) {
		return new SelectFragment()
				.setSuffix( columnSuffix )
				.addColumns( alias, keyColumnNames, keyColumnAliases );
	}

	protected void appendElementColumns(SelectFragment frag, String elemAlias) {
		for ( int i = 0; i < elementColumnIsGettable.length; i++ ) {
			if ( elementColumnIsGettable[i] ) {
				frag.addColumnTemplate( elemAlias, elementColumnReaderTemplates[i], elementColumnAliases[i] );
			}
			else {
				frag.addFormula( elemAlias, elementFormulaTemplates[i], elementColumnAliases[i] );
			}
		}
	}

	protected void appendIndexColumns(SelectFragment frag, String alias) {
		if ( hasIndex ) {
			for ( int i = 0; i < indexColumnIsGettable.length; i++ ) {
				if ( indexColumnIsGettable[i] ) {
					frag.addColumn( alias, indexColumnNames[i], indexColumnAliases[i] );
				}
				else {
					frag.addFormula( alias, indexFormulaTemplates[i], indexColumnAliases[i] );
				}
			}
		}
	}

	protected void appendIdentifierColumns(SelectFragment frag, String alias) {
		if ( hasIdentifier ) {
			frag.addColumn( alias, identifierColumnName, identifierColumnAlias );
		}
	}

	@Override
	public String[] getIndexColumnNames() {
		return indexColumnNames;
	}

	@Override
	public String[] getIndexFormulas() {
		return indexFormulas;
	}

	@Override
	public String[] getIndexColumnNames(String alias) {
		return qualify( alias, indexColumnNames, indexFormulaTemplates );
	}

	@Override
	public String[] getElementColumnNames(String alias) {
		return qualify( alias, elementColumnNames, elementFormulaTemplates );
	}

	private static String[] qualify(String alias, String[] columnNames, String[] formulaTemplates) {
		int span = columnNames.length;
		String[] result = new String[span];
		for ( int i = 0; i < span; i++ ) {
			if ( columnNames[i] == null ) {
				result[i] = StringHelper.replace( formulaTemplates[i], Template.TEMPLATE, alias );
			}
			else {
				result[i] = StringHelper.qualify( alias, columnNames[i] );
			}
		}
		return result;
	}

	@Override
	public String[] getElementColumnNames() {
		return elementColumnNames; // TODO: something with formulas...
	}

	@Override
	public String[] getKeyColumnNames() {
		return keyColumnNames;
	}

	@Override
	public boolean hasIndex() {
		return hasIndex;
	}

	@Override
	public boolean isLazy() {
		return isLazy;
	}

	@Override
	public boolean isInverse() {
		return isInverse;
	}

	@Override
	public String getTableName() {
		return qualifiedTableName;
	}

	private BasicBatchKey removeBatchKey;

	@Override
	public void remove(Object id, SharedSessionContractImplementor session) throws HibernateException {
		if ( !isInverse && isRowDeleteEnabled() ) {

			if ( LOG.isDebugEnabled() ) {
				LOG.debugf( "Deleting collection: %s",
						MessageHelper.collectionInfoString( this, id, getFactory() ) );
			}

			// Remove all the old entries

			try {
				int offset = 1;
				final PreparedStatement st;
				Expectation expectation = Expectations.appropriateExpectation( getDeleteAllCheckStyle() );
				boolean callable = isDeleteAllCallable();
				boolean useBatch = expectation.canBeBatched();
				String sql = getSQLDeleteString();
				if ( useBatch ) {
					if ( removeBatchKey == null ) {
						removeBatchKey = new BasicBatchKey(
								getRole() + "#REMOVE",
								expectation
								);
					}
					st = session
							.getJdbcCoordinator()
							.getBatch( removeBatchKey )
							.getBatchStatement( sql, callable );
				}
				else {
					st = session
							.getJdbcCoordinator()
							.getStatementPreparer()
							.prepareStatement( sql, callable );
				}

				try {
					offset += expectation.prepare( st );

					writeKey( st, id, offset, session );
					if ( useBatch ) {
						session
								.getJdbcCoordinator()
								.getBatch( removeBatchKey )
								.addToBatch();
					}
					else {
						expectation.verifyOutcome( session.getJdbcCoordinator().getResultSetReturn().executeUpdate( st ), st, -1 );
					}
				}
				catch ( SQLException sqle ) {
					if ( useBatch ) {
						session.getJdbcCoordinator().abortBatch();
					}
					throw sqle;
				}
				finally {
					if ( !useBatch ) {
						session.getJdbcCoordinator().getResourceRegistry().release( st );
						session.getJdbcCoordinator().afterStatementExecution();
					}
				}

				LOG.debug( "Done deleting collection" );
			}
			catch ( SQLException sqle ) {
				throw sqlExceptionHelper.convert(
						sqle,
						"could not delete collection: " +
								MessageHelper.collectionInfoString( this, id, getFactory() ),
						getSQLDeleteString()
						);
			}

		}

	}

	protected BasicBatchKey recreateBatchKey;

	@Override
	public void recreate(PersistentCollection collection, Object id, SharedSessionContractImplementor session)
			throws HibernateException {

		if ( isInverse ) {
			return;
		}

		if ( !isRowInsertEnabled() ) {
			return;
		}


		if ( LOG.isDebugEnabled() ) {
			LOG.debugf(
					"Inserting collection: %s",
					MessageHelper.collectionInfoString( this, collection, id, session )
			);
		}

		try {
			// create all the new entries
			Iterator entries = collection.entries( this );
			final JdbcCoordinator jdbcCoordinator = session.getJdbcCoordinator();
			if ( entries.hasNext() ) {
				Expectation expectation = Expectations.appropriateExpectation( getInsertCheckStyle() );
				collection.preInsert( this );
				int i = 0;
				int count = 0;
				while ( entries.hasNext() ) {

					final Object entry = entries.next();
					if ( collection.entryExists( entry, i ) ) {
						int offset = 1;
						final PreparedStatement st;
						boolean callable = isInsertCallable();
						boolean useBatch = expectation.canBeBatched();
						String sql = getSQLInsertRowString();

						if ( useBatch ) {
							if ( recreateBatchKey == null ) {
								recreateBatchKey = new BasicBatchKey(
										getRole() + "#RECREATE",
										expectation
								);
							}
							st = jdbcCoordinator
									.getBatch( recreateBatchKey )
									.getBatchStatement( sql, callable );
						}
						else {
							st = jdbcCoordinator
									.getStatementPreparer()
									.prepareStatement( sql, callable );
						}

						try {
							offset += expectation.prepare( st );

							// TODO: copy/paste from insertRows()
							int loc = writeKey( st, id, offset, session );
							if ( hasIdentifier ) {
								loc = writeIdentifier( st, collection.getIdentifier( entry, i ), loc, session );
							}
							if ( hasIndex /* && !indexIsFormula */) {
								loc = writeIndex( st, collection.getIndex( entry, i, this ), loc, session );
							}
							loc = writeElement( st, collection.getElement( entry ), loc, session );

							if ( useBatch ) {
								jdbcCoordinator
										.getBatch( recreateBatchKey )
										.addToBatch();
							}
							else {
								expectation.verifyOutcome( jdbcCoordinator
																.getResultSetReturn().executeUpdate( st ), st, -1 );
							}

							collection.afterRowInsert( this, entry, i );
							count++;
						}
						catch ( SQLException sqle ) {
							if ( useBatch ) {
								jdbcCoordinator.abortBatch();
							}
							throw sqle;
						}
						finally {
							if ( !useBatch ) {
								jdbcCoordinator.getResourceRegistry().release( st );
								jdbcCoordinator.afterStatementExecution();
							}
						}

					}
					i++;
				}

				LOG.debugf( "Done inserting collection: %s rows inserted", count );

			}
			else {
				LOG.debug( "Collection was empty" );
			}
		}
		catch ( SQLException sqle ) {
			throw sqlExceptionHelper.convert(
					sqle,
					"could not insert collection: " +
							MessageHelper.collectionInfoString( this, collection, id, session ),
					getSQLInsertRowString()
			);
		}
	}

	protected boolean isRowDeleteEnabled() {
		return true;
	}

	private BasicBatchKey deleteBatchKey;

	@Override
	public void deleteRows(PersistentCollection collection, Object id, SharedSessionContractImplementor session)
			throws HibernateException {

		if ( isInverse ) {
			return;
		}

		if ( !isRowDeleteEnabled() ) {
			return;
		}

		if ( LOG.isDebugEnabled() ) {
			LOG.debugf(
					"Deleting rows of collection: %s",
					MessageHelper.collectionInfoString( this, collection, id, session )
			);
		}

		boolean deleteByIndex = !isOneToMany() && hasIndex && !indexContainsFormula;
		final Expectation expectation = Expectations.appropriateExpectation( getDeleteCheckStyle() );
		try {
			// delete all the deleted entries
			Iterator deletes = collection.getDeletes( this, !deleteByIndex );
			if ( deletes.hasNext() ) {
				int offset = 1;
				int count = 0;
				while ( deletes.hasNext() ) {
					final PreparedStatement st;
					boolean callable = isDeleteCallable();
					boolean useBatch = expectation.canBeBatched();
					String sql = getSQLDeleteRowString();

					if ( useBatch ) {
						if ( deleteBatchKey == null ) {
							deleteBatchKey = new BasicBatchKey(
									getRole() + "#DELETE",
									expectation
									);
						}
						st = session
								.getJdbcCoordinator()
								.getBatch( deleteBatchKey )
								.getBatchStatement( sql, callable );
					}
					else {
						st = session
								.getJdbcCoordinator()
								.getStatementPreparer()
								.prepareStatement( sql, callable );
					}

					try {
						expectation.prepare( st );

						Object entry = deletes.next();
						int loc = offset;
						if ( hasIdentifier ) {
							writeIdentifier( st, entry, loc, session );
						}
						else {
							loc = writeKey( st, id, loc, session );
							if ( deleteByIndex ) {
								writeIndexToWhere( st, entry, loc, session );
							}
							else {
								writeElementToWhere( st, entry, loc, session );
							}
						}

						if ( useBatch ) {
							session
									.getJdbcCoordinator()
									.getBatch( deleteBatchKey )
									.addToBatch();
						}
						else {
							expectation.verifyOutcome( session.getJdbcCoordinator().getResultSetReturn().executeUpdate( st ), st, -1 );
						}
						count++;
					}
					catch ( SQLException sqle ) {
						if ( useBatch ) {
							session.getJdbcCoordinator().abortBatch();
						}
						throw sqle;
					}
					finally {
						if ( !useBatch ) {
							session.getJdbcCoordinator().getResourceRegistry().release( st );
							session.getJdbcCoordinator().afterStatementExecution();
						}
					}

					LOG.debugf( "Done deleting collection rows: %s deleted", count );
				}
			}
			else {
				LOG.debug( "No rows to delete" );
			}
		}
		catch ( SQLException sqle ) {
			throw sqlExceptionHelper.convert(
					sqle,
					"could not delete collection rows: " +
							MessageHelper.collectionInfoString( this, collection, id, session ),
					getSQLDeleteRowString()
			);
		}
	}

	protected boolean isRowInsertEnabled() {
		return true;
	}

	private BasicBatchKey insertBatchKey;

	@Override
	public void insertRows(PersistentCollection collection, Object id, SharedSessionContractImplementor session)
			throws HibernateException {

		if ( isInverse ) {
			return;
		}

		if ( !isRowInsertEnabled() ) {
			return;
		}

		if ( LOG.isDebugEnabled() ) {
			LOG.debugf(
					"Inserting rows of collection: %s",
					MessageHelper.collectionInfoString( this, collection, id, session )
			);
		}

		try {
			// insert all the new entries
			collection.preInsert( this );
			Iterator entries = collection.entries( this );
			Expectation expectation = Expectations.appropriateExpectation( getInsertCheckStyle() );
			boolean callable = isInsertCallable();
			boolean useBatch = expectation.canBeBatched();
			String sql = getSQLInsertRowString();
			int i = 0;
			int count = 0;
			while ( entries.hasNext() ) {
				int offset = 1;
				Object entry = entries.next();
				PreparedStatement st = null;
				if ( collection.needsInserting( entry, i, elementType ) ) {

					if ( useBatch ) {
						if ( insertBatchKey == null ) {
							insertBatchKey = new BasicBatchKey(
									getRole() + "#INSERT",
									expectation
									);
						}
						if ( st == null ) {
							st = session
									.getJdbcCoordinator()
									.getBatch( insertBatchKey )
									.getBatchStatement( sql, callable );
						}
					}
					else {
						st = session
								.getJdbcCoordinator()
								.getStatementPreparer()
								.prepareStatement( sql, callable );
					}

					try {
						offset += expectation.prepare( st );
						// TODO: copy/paste from recreate()
						offset = writeKey( st, id, offset, session );
						if ( hasIdentifier ) {
							offset = writeIdentifier( st, collection.getIdentifier( entry, i ), offset, session );
						}
						if ( hasIndex /* && !indexIsFormula */) {
							offset = writeIndex( st, collection.getIndex( entry, i, this ), offset, session );
						}
						writeElement( st, collection.getElement( entry ), offset, session );

						if ( useBatch ) {
							session.getJdbcCoordinator().getBatch( insertBatchKey ).addToBatch();
						}
						else {
							expectation.verifyOutcome( session.getJdbcCoordinator().getResultSetReturn().executeUpdate( st ), st, -1 );
						}
						collection.afterRowInsert( this, entry, i );
						count++;
					}
					catch ( SQLException sqle ) {
						if ( useBatch ) {
							session.getJdbcCoordinator().abortBatch();
						}
						throw sqle;
					}
					finally {
						if ( !useBatch ) {
							session.getJdbcCoordinator().getResourceRegistry().release( st );
							session.getJdbcCoordinator().afterStatementExecution();
						}
					}
				}
				i++;
			}
			LOG.debugf( "Done inserting rows: %s inserted", count );
		}
		catch ( SQLException sqle ) {
			throw sqlExceptionHelper.convert(
					sqle,
					"could not insert collection rows: " +
							MessageHelper.collectionInfoString( this, collection, id, session ),
					getSQLInsertRowString()
			);
		}
	}

	@Override
	public String getRole() {
		return navigableRole.getFullPath();
	}

	public String getOwnerEntityName() {
		return entityName;
	}

	@Override
	public EntityPersister getOwnerEntityPersister() {
		return ownerPersister;
	}

	@Override
	public IdentifierGenerator getIdentifierGenerator() {
		return identifierGenerator;
	}

	@Override
	public Type getIdentifierType() {
		return identifierType;
	}

	@Override
	public boolean hasOrphanDelete() {
		return hasOrphanDelete;
	}

	@Override
	public Type toType(String propertyName) throws QueryException {
		if ( "index".equals( propertyName ) ) {
			return indexType;
		}
		return elementPropertyMapping.toType( propertyName );
	}

	@Override
	public abstract boolean isManyToMany();

	@Override
	public String getManyToManyFilterFragment(String alias, Map enabledFilters) {
		StringBuilder buffer = new StringBuilder();
		manyToManyFilterHelper.render( buffer, elementPersister.getFilterAliasGenerator(alias), enabledFilters );

		if ( manyToManyWhereString != null ) {
			buffer.append( " and " )
					.append( StringHelper.replace( manyToManyWhereTemplate, Template.TEMPLATE, alias ) );
		}

		return buffer.toString();
	}

	@Override
	public String[] toColumns(String alias, String propertyName) throws QueryException {
		if ( "index".equals( propertyName ) ) {
			return qualify( alias, indexColumnNames, indexFormulaTemplates );
		}
		return elementPropertyMapping.toColumns( alias, propertyName );
	}

	private String[] indexFragments;

	@Override
	public String[] toColumns(String propertyName) throws QueryException {
		if ( "index".equals( propertyName ) ) {
			if ( indexFragments == null ) {
				String[] tmp = new String[indexColumnNames.length];
				for ( int i = 0; i < indexColumnNames.length; i++ ) {
					tmp[i] = indexColumnNames[i] == null
							? indexFormulas[i]
							: indexColumnNames[i];
					indexFragments = tmp;
				}
			}
			return indexFragments;
		}

		return elementPropertyMapping.toColumns( propertyName );
	}

//	@Override
//	public Type getType() {
//		return elementPropertyMapping.getType(); // ==elementType ??
//	}

	@Override
	public String getName() {
		return getRole();
	}

	@Override
	public EntityPersister getElementPersister() {
		if ( elementPersister == null ) {
			throw new AssertionFailure( "not an association" );
		}
		return elementPersister;
	}

	protected EntityPersister getElementPersisterInternal() {
		return elementPersister;
	}

	@Override
	public boolean isCollection() {
		return true;
	}

	@Override
	public Serializable[] getCollectionSpaces() {
		return spaces;
	}

	protected abstract String generateDeleteString();

	protected abstract String generateDeleteRowString();

	protected abstract String generateUpdateRowString();

	protected abstract String generateInsertRowString();

	@Override
	public void updateRows(PersistentCollection collection, Object id, SharedSessionContractImplementor session)
			throws HibernateException {

		if ( !isInverse && collection.isRowUpdatePossible() ) {

			LOG.debugf( "Updating rows of collection: %s#%s", navigableRole.getFullPath(), id );

			// update all the modified entries
			int count = doUpdateRows( id, collection, session );

			LOG.debugf( "Done updating rows: %s updated", count );
		}
	}

	protected abstract int doUpdateRows(Object key, PersistentCollection collection, SharedSessionContractImplementor session);

	@Override
	public void processQueuedOps(PersistentCollection collection, Object key, SharedSessionContractImplementor session) {
		if ( collection.hasQueuedOperations() ) {
			doProcessQueuedOps( collection, key, session );
		}
	}

	/**
	 * Process queued operations within the PersistentCollection.
	 *
	 * @param collection The collection
	 * @param key The collection key
	 * @param nextIndex The next index to write
	 * @param session The session
	 * @throws HibernateException
	 *
	 * @deprecated Use {@link #doProcessQueuedOps(PersistentCollection, Object, SharedSessionContractImplementor)}
	 */
	@Deprecated
	protected void doProcessQueuedOps(PersistentCollection collection, Serializable key,
			int nextIndex, SharedSessionContractImplementor session)
			throws HibernateException {
		doProcessQueuedOps( collection, key, session );
	}

	protected abstract void doProcessQueuedOps(PersistentCollection collection, Object key, SharedSessionContractImplementor session)
			throws HibernateException;

	@Override
	public CollectionMetadata getCollectionMetadata() {
		return this;
	}

	@Override
	public SessionFactoryImplementor getFactory() {
		return factory;
	}

	protected String filterFragment(String alias) throws MappingException {
		return hasWhere() ? " and " + getSQLWhereString( alias ) : "";
	}

	protected String filterFragment(String alias, Set<String> treatAsDeclarations) throws MappingException {
		return hasWhere() ? " and " + getSQLWhereString( alias ) : "";
	}

	@Override
	public String filterFragment(String alias, Map enabledFilters) throws MappingException {
		StringBuilder sessionFilterFragment = new StringBuilder();
		filterHelper.render( sessionFilterFragment, getFilterAliasGenerator(alias), enabledFilters );

		return sessionFilterFragment.append( filterFragment( alias ) ).toString();
	}

	@Override
	public String filterFragment(
			String alias,
			Map enabledFilters,
			Set<String> treatAsDeclarations) {
		StringBuilder sessionFilterFragment = new StringBuilder();
		filterHelper.render( sessionFilterFragment, getFilterAliasGenerator(alias), enabledFilters );

		return sessionFilterFragment.append( filterFragment( alias, treatAsDeclarations ) ).toString();
	}

	@Override
	public String oneToManyFilterFragment(String alias) throws MappingException {
		return "";
	}

	@Override
	public String oneToManyFilterFragment(String alias, Set<String> treatAsDeclarations) {
		return oneToManyFilterFragment( alias );
	}

	protected boolean isInsertCallable() {
		return insertCallable;
	}

	protected ExecuteUpdateResultCheckStyle getInsertCheckStyle() {
		return insertCheckStyle;
	}

	protected boolean isUpdateCallable() {
		return updateCallable;
	}

	protected ExecuteUpdateResultCheckStyle getUpdateCheckStyle() {
		return updateCheckStyle;
	}

	protected boolean isDeleteCallable() {
		return deleteCallable;
	}

	protected ExecuteUpdateResultCheckStyle getDeleteCheckStyle() {
		return deleteCheckStyle;
	}

	protected boolean isDeleteAllCallable() {
		return deleteAllCallable;
	}

	protected ExecuteUpdateResultCheckStyle getDeleteAllCheckStyle() {
		return deleteAllCheckStyle;
	}

	@Override
	public String toString() {
		return StringHelper.unqualify( getClass().getName() ) + '(' + navigableRole.getFullPath() + ')';
	}

	@Override
	public boolean isVersioned() {
		return isVersioned && getOwnerEntityPersister().isVersioned();
	}

	// TODO: deprecate???
	protected SQLExceptionConverter getSQLExceptionConverter() {
		return getSQLExceptionHelper().getSqlExceptionConverter();
	}

	// TODO: needed???
	protected SqlExceptionHelper getSQLExceptionHelper() {
		return sqlExceptionHelper;
	}

	@Override
	public CacheEntryStructure getCacheEntryStructure() {
		return cacheEntryStructure;
	}

	@Override
	public boolean isAffectedByEnabledFilters(SharedSessionContractImplementor session) {
		return isAffectedByEnabledFilters( session.getLoadQueryInfluencers() );
	}

	public boolean isSubselectLoadable() {
		return subselectLoadable;
	}

	@Override
	public boolean isMutable() {
		return isMutable;
	}

	@Override
	public String[] getCollectionPropertyColumnAliases(String propertyName, String suffix) {
		String[] rawAliases = (String[]) collectionPropertyColumnAliases.get( propertyName );

		if ( rawAliases == null ) {
			return null;
		}

		String[] result = new String[rawAliases.length];
		final Alias alias = new Alias( suffix );
		for ( int i = 0; i < rawAliases.length; i++ ) {
			result[i] = alias.toUnquotedAliasString( rawAliases[i] );
		}
		return result;
	}

	// TODO: formulas ?
	public void initCollectionPropertyMap() {

		initCollectionPropertyMap( "key", keyType, keyColumnAliases, keyColumnNames );
		initCollectionPropertyMap( "element", elementType, elementColumnAliases, elementColumnNames );
		if ( hasIndex ) {
			initCollectionPropertyMap( "index", indexType, indexColumnAliases, indexColumnNames );
		}
		if ( hasIdentifier ) {
			initCollectionPropertyMap(
					"id",
					identifierType,
					new String[] { identifierColumnAlias },
					new String[] { identifierColumnName } );
		}
	}

	private void initCollectionPropertyMap(String aliasName, Type type, String[] columnAliases, String[] columnNames) {

		collectionPropertyColumnAliases.put( aliasName, columnAliases );

		if ( type.isComponentType() ) {
			CompositeType ct = (CompositeType) type;
			String[] propertyNames = ct.getPropertyNames();
			for ( int i = 0; i < propertyNames.length; i++ ) {
				String name = propertyNames[i];
				collectionPropertyColumnAliases.put( aliasName + "." + name, columnAliases[i] );
			}
		}

	}

	@Override
	public int getSize(Object key, SharedSessionContractImplementor session) {
		try {
			final JdbcCoordinator jdbcCoordinator = session.getJdbcCoordinator();
			PreparedStatement st = jdbcCoordinator
					.getStatementPreparer()
					.prepareStatement( sqlSelectSizeString );
			try {
				getKeyType().nullSafeSet( st, key, 1, session );
				ResultSet rs = jdbcCoordinator.getResultSetReturn().extract( st );
				try {
					return rs.next() ? rs.getInt( 1 ) - baseIndex : 0;
				}
				finally {
					jdbcCoordinator.getResourceRegistry().release( rs, st );
				}
			}
			finally {
				jdbcCoordinator.getResourceRegistry().release( st );
				jdbcCoordinator.afterStatementExecution();
			}
		}
		catch ( SQLException sqle ) {
			throw getSQLExceptionHelper().convert(
					sqle,
					"could not retrieve collection size: " +
							MessageHelper.collectionInfoString( this, key, getFactory() ),
					sqlSelectSizeString
			);
		}
	}

	@Override
	public boolean indexExists(Object key, Object index, SharedSessionContractImplementor session) {
		return exists( key, incrementIndexByBase( index ), getIndexType(), sqlDetectRowByIndexString, session );
	}

	@Override
	public boolean elementExists(Object key, Object element, SharedSessionContractImplementor session) {
		return exists( key, element, getElementType(), sqlDetectRowByElementString, session );
	}

	private boolean exists(Object key, Object indexOrElement, Type indexOrElementType, String sql, SharedSessionContractImplementor session) {
		try {
			final JdbcCoordinator jdbcCoordinator = session.getJdbcCoordinator();
			PreparedStatement st = jdbcCoordinator
					.getStatementPreparer()
					.prepareStatement( sql );
			try {
				getKeyType().nullSafeSet( st, key, 1, session );
				indexOrElementType.nullSafeSet( st, indexOrElement, keyColumnNames.length + 1, session );
				ResultSet rs = jdbcCoordinator.getResultSetReturn().extract( st );
				try {
					return rs.next();
				}
				finally {
					jdbcCoordinator.getResourceRegistry().release( rs, st );
				}
			}
			catch ( TransientObjectException e ) {
				return false;
			}
			finally {
				jdbcCoordinator.getResourceRegistry().release( st );
				jdbcCoordinator.afterStatementExecution();
			}
		}
		catch ( SQLException sqle ) {
			throw getSQLExceptionHelper().convert(
					sqle,
					"could not check row existence: " +
							MessageHelper.collectionInfoString( this, key, getFactory() ),
					sqlSelectSizeString
			);
		}
	}

	@Override
	public Object getElementByIndex(Object key, Object index, SharedSessionContractImplementor session, Object owner) {
		try {
			final JdbcCoordinator jdbcCoordinator = session.getJdbcCoordinator();
			PreparedStatement st = jdbcCoordinator
					.getStatementPreparer()
					.prepareStatement( sqlSelectRowByIndexString );
			try {
				getKeyType().nullSafeSet( st, key, 1, session );
				getIndexType().nullSafeSet( st, incrementIndexByBase( index ), keyColumnNames.length + 1, session );
				ResultSet rs = jdbcCoordinator.getResultSetReturn().extract( st );
				try {
					if ( rs.next() ) {
						return getElementType().nullSafeGet( rs, elementColumnAliases, session, owner );
					}
					else {
						return null;
					}
				}
				finally {
					jdbcCoordinator.getResourceRegistry().release( rs, st );
				}
			}
			finally {
				jdbcCoordinator.getResourceRegistry().release( st );
				jdbcCoordinator.afterStatementExecution();
			}
		}
		catch ( SQLException sqle ) {
			throw getSQLExceptionHelper().convert(
					sqle,
					"could not read row: " +
							MessageHelper.collectionInfoString( this, key, getFactory() ),
					sqlSelectSizeString
			);
		}
	}

	@Override
	public boolean isExtraLazy() {
		return isExtraLazy;
	}

	protected Dialect getDialect() {
		return dialect;
	}

	@Override
	public int getBatchSize() {
		return batchSize;
	}

	@Override
	public String getMappedByProperty() {
		return mappedByProperty;
	}

//	private class StandardOrderByAliasResolver implements OrderByAliasResolver {
//		private final String rootAlias;
//
//		private StandardOrderByAliasResolver(String rootAlias) {
//			this.rootAlias = rootAlias;
//		}
//
//		@Override
//		public String resolveTableAlias(String columnReference) {
//			if ( elementPersister == null ) {
//				// we have collection of non-entity elements...
//				return rootAlias;
//			}
//			else {
//				return ( (Loadable) elementPersister ).getTableAliasForColumn( columnReference, rootAlias );
//			}
//		}
//	}

	public abstract FilterAliasGenerator getFilterAliasGenerator(final String rootAlias);

	// ColectionDefinition impl ~~~~~~~~~~~~~~~~~~~~~~~~~~~~~~~~~~~~~~~~~~~~~~~~~~~~~~~~~~~~~~~~~~~~~~~~~~~~~~~~~~~~~~~~

	@Override
	public CollectionPersister getCollectionPersister() {
		return this;
	}

	@Override
	public CollectionIndexDefinition getIndexDefinition() {
		if ( ! hasIndex() ) {
			return null;
		}

		return new CollectionIndexDefinition() {
			@Override
			public CollectionDefinition getCollectionDefinition() {
				return AbstractCollectionPersister.this;
			}

			@Override
			public Type getType() {
				return getIndexType();
			}

			@Override
			public EntityDefinition toEntityDefinition() {
				if ( !getType().isEntityType() ) {
					throw new IllegalStateException( "Cannot treat collection index type as entity" );
				}
				return (EntityPersister) ( (AssociationType) getIndexType() ).getAssociatedJoinable( getFactory() );
			}

			@Override
			public CompositionDefinition toCompositeDefinition() {
				if ( ! getType().isComponentType() ) {
					throw new IllegalStateException( "Cannot treat collection index type as composite" );
				}
				return new CompositeCollectionElementDefinition() {
					@Override
					public String getName() {
						return "index";
					}

					@Override
					public CompositeType getType() {
						return (CompositeType) getIndexType();
					}

					@Override
					public boolean isNullable() {
						return false;
					}

					@Override
					public AttributeSource getSource() {
						// TODO: what if this is a collection w/in an encapsulated composition attribute?
						// should return the encapsulated composition attribute instead???
						return getOwnerEntityPersister();
					}

					@Override
					public Iterable<AttributeDefinition> getAttributes() {
						return CompositionSingularSubAttributesHelper.getCompositeCollectionIndexSubAttributes( this );
					}
					@Override
					public CollectionDefinition getCollectionDefinition() {
						return AbstractCollectionPersister.this;
					}
				};
			}

			@Override
			public AnyMappingDefinition toAnyMappingDefinition() {
				final Type type = getType();
				if ( ! type.isAnyType() ) {
					throw new IllegalStateException( "Cannot treat collection index type as ManyToAny" );
				}
				return new StandardAnyTypeDefinition( (AnyType) type, isLazy() || isExtraLazy() );
			}
		};
	}

	@Override
	public CollectionElementDefinition getElementDefinition() {
		return new CollectionElementDefinition() {
			@Override
			public CollectionDefinition getCollectionDefinition() {
				return AbstractCollectionPersister.this;
			}

			@Override
			public Type getType() {
				return getElementType();
			}

			@Override
			public AnyMappingDefinition toAnyMappingDefinition() {
				final Type type = getType();
				if ( ! type.isAnyType() ) {
					throw new IllegalStateException( "Cannot treat collection element type as ManyToAny" );
				}
				return new StandardAnyTypeDefinition( (AnyType) type, isLazy() || isExtraLazy() );
			}

			@Override
			public EntityDefinition toEntityDefinition() {
				if ( !getType().isEntityType() ) {
					throw new IllegalStateException( "Cannot treat collection element type as entity" );
				}
				return getElementPersister();
			}

			@Override
			public CompositeCollectionElementDefinition toCompositeElementDefinition() {

				if ( ! getType().isComponentType() ) {
					throw new IllegalStateException( "Cannot treat entity collection element type as composite" );
				}

				return new CompositeCollectionElementDefinition() {
					@Override
					public String getName() {
						return "";
					}

					@Override
					public CompositeType getType() {
						return (CompositeType) getElementType();
					}

					@Override
					public boolean isNullable() {
						return false;
					}

					@Override
					public AttributeSource getSource() {
						// TODO: what if this is a collection w/in an encapsulated composition attribute?
						// should return the encapsulated composition attribute instead???
						return getOwnerEntityPersister();
					}

					@Override
					public Iterable<AttributeDefinition> getAttributes() {
						return CompositionSingularSubAttributesHelper.getCompositeCollectionElementSubAttributes( this );
					}

					@Override
					public CollectionDefinition getCollectionDefinition() {
						return AbstractCollectionPersister.this;
					}
				};
			}
		};
	}

<<<<<<< HEAD

	// ~~~~~~~~~~~~~~~~~~~~~~~~~~~~~~~~~~~~~~~~~~~~~~~~~~~~~~~~~~~~~~~~~~~~~~~~
	// "mapping model"

	// todo (6.0) : atm there is no way to get a `PluralAttributeMapping` reference except through its declaring `ManagedTypeMapping` attributes.  this is a backhand way
	//		of getting access to it for use from the persister

	private PluralAttributeMapping attributeMapping;

	@Override
	public void injectAttributeMapping(PluralAttributeMapping attributeMapping) {
		this.attributeMapping = attributeMapping;
	}

	@Override
	public PluralAttributeMapping getAttributeMapping() {
		return attributeMapping;
	}

	@Override
	public boolean isAffectedByEnabledFilters(LoadQueryInfluencers influencers) {
		if ( influencers.hasEnabledFilters() ) {
			final Map<String, Filter> enabledFilters = influencers.getEnabledFilters();
			return filterHelper.isAffectedBy( enabledFilters ) ||
					( isManyToMany() && manyToManyFilterHelper.isAffectedBy( enabledFilters ) );
		}

		return false;
	}

	@Override
	public boolean isAffectedByEntityGraph(LoadQueryInfluencers influencers) {
		// todo (6.0) : anything to do here?
		return false;
	}

	@Override
	public boolean isAffectedByEnabledFetchProfiles(LoadQueryInfluencers influencers) {
		if ( influencers.hasEnabledFetchProfiles() ) {
			for ( String enabledFetchProfileName : influencers.getEnabledFetchProfileNames() ) {
				final FetchProfile fetchProfile = getFactory().getFetchProfile( enabledFetchProfileName );
				final Fetch fetchByRole = fetchProfile.getFetchByRole( getRole() );
				if ( fetchByRole.getStyle() == Fetch.Style.JOIN ) {
					return true;
				}
			}
		}

		return false;
	}

	@Override
	public CollectionSemantics getCollectionSemantics() {
		return collectionSemantics;
=======
	protected Insert createInsert() {
		return new Insert( getFactory().getJdbcServices().getDialect() );
	}

	protected Update createUpdate() {
		return new Update( getFactory().getJdbcServices().getDialect() );
	}

	protected Delete createDelete() {
		return new Delete();
>>>>>>> 4318349b
	}
}<|MERGE_RESOLUTION|>--- conflicted
+++ resolved
@@ -2377,7 +2377,6 @@
 		};
 	}
 
-<<<<<<< HEAD
 
 	// ~~~~~~~~~~~~~~~~~~~~~~~~~~~~~~~~~~~~~~~~~~~~~~~~~~~~~~~~~~~~~~~~~~~~~~~~
 	// "mapping model"
@@ -2432,7 +2431,8 @@
 	@Override
 	public CollectionSemantics getCollectionSemantics() {
 		return collectionSemantics;
-=======
+	}
+
 	protected Insert createInsert() {
 		return new Insert( getFactory().getJdbcServices().getDialect() );
 	}
@@ -2443,6 +2443,5 @@
 
 	protected Delete createDelete() {
 		return new Delete();
->>>>>>> 4318349b
 	}
 }