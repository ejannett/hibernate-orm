/*
 * Hibernate, Relational Persistence for Idiomatic Java
 *
 * Copyright (c) 2008-2011, Red Hat Inc. or third-party contributors as
 * indicated by the @author tags or express copyright attribution
 * statements applied by the authors.  All third-party contributions are
 * distributed under license by Red Hat Inc.
 *
 * This copyrighted material is made available to anyone wishing to use, modify,
 * copy, or redistribute it subject to the terms and conditions of the GNU
 * Lesser General Public License, as published by the Free Software Foundation.
 *
 * This program is distributed in the hope that it will be useful,
 * but WITHOUT ANY WARRANTY; without even the implied warranty of MERCHANTABILITY
 * or FITNESS FOR A PARTICULAR PURPOSE.  See the GNU Lesser General Public License
 * for more details.
 *
 * You should have received a copy of the GNU Lesser General Public License
 * along with this distribution; if not, write to:
 * Free Software Foundation, Inc.
 * 51 Franklin Street, Fifth Floor
 * Boston, MA  02110-1301  USA
 */
package org.hibernate.cache.spi.entry;

import org.hibernate.engine.spi.SessionFactoryImplementor;

/**
<<<<<<< HEAD
 * The very simple implementation of {@code CacheEntryStructure} that doing nothing but just return what it get.
 *
 * </br>
 *
 * This is used when {@link org.hibernate.cfg.AvailableSettings#USE_STRUCTURED_CACHE} is set to {@code false}.
 *
 * NOTE: This property is set to {@code false} by default.
=======
 * Unstructured CacheEntry format (used to store entities and collections).
>>>>>>> 0a17d461
 *
 * @author Gavin King
 * @author Steve Ebersole
 */
<<<<<<< HEAD
public class UnstructuredCacheEntry implements CacheEntryStructure<Object, Object> {
	@Override
=======
public class UnstructuredCacheEntry implements CacheEntryStructure {
	public static final UnstructuredCacheEntry INSTANCE = new UnstructuredCacheEntry();

>>>>>>> 0a17d461
	public Object structure(Object item) {
		return item;
	}

	@Override
	public Object destructure(Object map, SessionFactoryImplementor factory) {
		return map;
	}

}<|MERGE_RESOLUTION|>--- conflicted
+++ resolved
@@ -26,29 +26,14 @@
 import org.hibernate.engine.spi.SessionFactoryImplementor;
 
 /**
-<<<<<<< HEAD
- * The very simple implementation of {@code CacheEntryStructure} that doing nothing but just return what it get.
- *
- * </br>
- *
- * This is used when {@link org.hibernate.cfg.AvailableSettings#USE_STRUCTURED_CACHE} is set to {@code false}.
- *
- * NOTE: This property is set to {@code false} by default.
-=======
  * Unstructured CacheEntry format (used to store entities and collections).
->>>>>>> 0a17d461
  *
  * @author Gavin King
  * @author Steve Ebersole
  */
-<<<<<<< HEAD
-public class UnstructuredCacheEntry implements CacheEntryStructure<Object, Object> {
-	@Override
-=======
 public class UnstructuredCacheEntry implements CacheEntryStructure {
 	public static final UnstructuredCacheEntry INSTANCE = new UnstructuredCacheEntry();
 
->>>>>>> 0a17d461
 	public Object structure(Object item) {
 		return item;
 	}
