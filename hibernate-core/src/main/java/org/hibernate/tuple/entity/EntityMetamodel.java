--- conflicted
+++ resolved
@@ -408,19 +408,6 @@
 				entityNameByInheritenceClassMap.put( pc.getMappedClass(), pc.getEntityName() );
 			}
 		}
-<<<<<<< HEAD
-=======
-
-		entityMode = persistentClass.hasPojoRepresentation() ? EntityMode.POJO : EntityMode.MAP;
-		final EntityTuplizerFactory entityTuplizerFactory = sessionFactoryOptions.getEntityTuplizerFactory();
-		final String tuplizerClassName = persistentClass.getTuplizerImplClassName( entityMode );
-		if ( tuplizerClassName == null ) {
-			entityTuplizer = entityTuplizerFactory.constructDefaultTuplizer( entityMode, this, persistentClass );
-		}
-		else {
-			entityTuplizer = entityTuplizerFactory.constructTuplizer( tuplizerClassName, this, persistentClass );
-		}
->>>>>>> e5a82820
 	}
 
 	private static GenerationStrategyPair buildGenerationStrategyPair(
