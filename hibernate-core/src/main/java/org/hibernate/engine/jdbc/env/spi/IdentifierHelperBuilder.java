/*
 * Hibernate, Relational Persistence for Idiomatic Java
 *
 * License: GNU Lesser General Public License (LGPL), version 2.1 or later.
 * See the lgpl.txt file in the root directory or <http://www.gnu.org/licenses/lgpl-2.1.html>.
 */
package org.hibernate.engine.jdbc.env.spi;

import java.sql.DatabaseMetaData;
import java.sql.SQLException;
import java.util.List;
import java.util.Set;
import java.util.TreeSet;

import org.hibernate.engine.jdbc.env.internal.NormalizingIdentifierHelperImpl;
import org.hibernate.internal.util.StringHelper;
import org.hibernate.internal.util.collections.ArrayHelper;

import org.jboss.logging.Logger;

/**
 * Builder for IdentifierHelper instances.  Mainly here to allow progressive
 * building of the immutable (after instantiation) IdentifierHelper.
 *
 * @author Steve Ebersole
 */
public class IdentifierHelperBuilder {
	private static final Logger log = Logger.getLogger( IdentifierHelperBuilder.class );

	private final JdbcEnvironment jdbcEnvironment;

	private NameQualifierSupport nameQualifierSupport = NameQualifierSupport.BOTH;

<<<<<<< HEAD
	private Set<String> reservedWords = new TreeSet<>( String.CASE_INSENSITIVE_ORDER );
=======
	//TODO interesting computer science puzzle: find a more compact representation?
	// we only need "contains" on this set, and it has to be case sensitive and efficient.
	private final TreeSet<String> reservedWords = new TreeSet<>( String.CASE_INSENSITIVE_ORDER );

>>>>>>> b24a3cbf
	private boolean globallyQuoteIdentifiers = false;
	private boolean skipGlobalQuotingForColumnDefinitions = false;
	private boolean autoQuoteKeywords = true;
	private IdentifierCaseStrategy unquotedCaseStrategy = IdentifierCaseStrategy.MIXED;
	private IdentifierCaseStrategy quotedCaseStrategy = IdentifierCaseStrategy.MIXED;

	public static IdentifierHelperBuilder from(JdbcEnvironment jdbcEnvironment) {
		return new IdentifierHelperBuilder( jdbcEnvironment );
	}

	private IdentifierHelperBuilder(JdbcEnvironment jdbcEnvironment) {
		this.jdbcEnvironment = jdbcEnvironment;
	}

	/**
	 * Applies any reserved words reported via {@link DatabaseMetaData#getSQLKeywords()}
	 *
	 * @param metaData The metadata to get reserved words from
	 *
	 * @throws SQLException Any access to DatabaseMetaData can case SQLException; just re-throw.
	 */
	public void applyReservedWords(DatabaseMetaData metaData) throws SQLException {
		if ( metaData == null ) {
			return;
		}

		this.reservedWords.addAll( parseKeywords( metaData.getSQLKeywords() ) );
	}

	private static List<String> parseKeywords(String extraKeywordsString) {
		return StringHelper.parseCommaSeparatedString( extraKeywordsString );
	}

	public void applyIdentifierCasing(DatabaseMetaData metaData) throws SQLException {
		if ( metaData == null ) {
			return;
		}

		final int unquotedAffirmatives = ArrayHelper.countTrue(
				metaData.storesLowerCaseIdentifiers(),
				metaData.storesUpperCaseIdentifiers(),
				metaData.storesMixedCaseIdentifiers()
		);

		if ( unquotedAffirmatives == 0 ) {
			log.debug( "JDBC driver metadata reported database stores unquoted identifiers in neither upper, lower nor mixed case" );
		}
		else {
			// NOTE : still "dodgy" if more than one is true
			if ( unquotedAffirmatives > 1 ) {
				log.debug( "JDBC driver metadata reported database stores unquoted identifiers in more than one case" );
			}

			if ( metaData.storesUpperCaseIdentifiers() ) {
				this.unquotedCaseStrategy = IdentifierCaseStrategy.UPPER;
			}
			else if ( metaData.storesLowerCaseIdentifiers() ) {
				this.unquotedCaseStrategy = IdentifierCaseStrategy.LOWER;
			}
			else {
				this.unquotedCaseStrategy = IdentifierCaseStrategy.MIXED;
			}
		}


		final int quotedAffirmatives = ArrayHelper.countTrue(
				metaData.storesLowerCaseQuotedIdentifiers(),
				metaData.storesUpperCaseQuotedIdentifiers(),
				metaData.storesMixedCaseQuotedIdentifiers()
		);

		if ( quotedAffirmatives == 0 ) {
			log.debug( "JDBC driver metadata reported database stores quoted identifiers in neither upper, lower nor mixed case" );
		}
		else {
			// NOTE : still "dodgy" if more than one is true
			if ( quotedAffirmatives > 1 ) {
				log.debug( "JDBC driver metadata reported database stores quoted identifiers in more than one case" );
			}

			if ( metaData.storesMixedCaseQuotedIdentifiers() ) {
				this.quotedCaseStrategy = IdentifierCaseStrategy.MIXED;
			}
			else if ( metaData.storesLowerCaseQuotedIdentifiers() ) {
				this.quotedCaseStrategy = IdentifierCaseStrategy.LOWER;
			}
			else {
				this.quotedCaseStrategy = IdentifierCaseStrategy.UPPER;
			}
		}
	}

	public boolean isGloballyQuoteIdentifiers() {
		return globallyQuoteIdentifiers;
	}

	public void setGloballyQuoteIdentifiers(boolean globallyQuoteIdentifiers) {
		this.globallyQuoteIdentifiers = globallyQuoteIdentifiers;
	}

	public boolean isSkipGlobalQuotingForColumnDefinitions() {
		return skipGlobalQuotingForColumnDefinitions;
	}

	public void setSkipGlobalQuotingForColumnDefinitions(boolean skipGlobalQuotingForColumnDefinitions) {
		this.skipGlobalQuotingForColumnDefinitions = skipGlobalQuotingForColumnDefinitions;
	}

	public void setAutoQuoteKeywords(boolean autoQuoteKeywords) {
		this.autoQuoteKeywords = autoQuoteKeywords;
	}

	public NameQualifierSupport getNameQualifierSupport() {
		return nameQualifierSupport;
	}

	public void setNameQualifierSupport(NameQualifierSupport nameQualifierSupport) {
		this.nameQualifierSupport = nameQualifierSupport == null ? NameQualifierSupport.BOTH : nameQualifierSupport;
	}

	public IdentifierCaseStrategy getUnquotedCaseStrategy() {
		return unquotedCaseStrategy;
	}

	public void setUnquotedCaseStrategy(IdentifierCaseStrategy unquotedCaseStrategy) {
		this.unquotedCaseStrategy = unquotedCaseStrategy;
	}

	public IdentifierCaseStrategy getQuotedCaseStrategy() {
		return quotedCaseStrategy;
	}

	public void setQuotedCaseStrategy(IdentifierCaseStrategy quotedCaseStrategy) {
		this.quotedCaseStrategy = quotedCaseStrategy;
	}

	public void clearReservedWords() {
		this.reservedWords.clear();
	}

	public void applyReservedWords(Set<String> words) {
		this.reservedWords.addAll( words );
	}

	public void setReservedWords(Set<String> words) {
		clearReservedWords();
		applyReservedWords( words );
	}

	public IdentifierHelper build() {
		if ( unquotedCaseStrategy == quotedCaseStrategy ) {
			log.debugf(
					"IdentifierCaseStrategy for both quoted and unquoted identifiers was set " +
							"to the same strategy [%s]; that will likely lead to problems in schema update " +
							"and validation if using quoted identifiers",
					unquotedCaseStrategy.name()
			);
		}

		return new NormalizingIdentifierHelperImpl(
				jdbcEnvironment,
				nameQualifierSupport,
				globallyQuoteIdentifiers,
				skipGlobalQuotingForColumnDefinitions,
				autoQuoteKeywords,
				reservedWords,
				unquotedCaseStrategy,
				quotedCaseStrategy
		);
	}
}<|MERGE_RESOLUTION|>--- conflicted
+++ resolved
@@ -31,14 +31,10 @@
 
 	private NameQualifierSupport nameQualifierSupport = NameQualifierSupport.BOTH;
 
-<<<<<<< HEAD
-	private Set<String> reservedWords = new TreeSet<>( String.CASE_INSENSITIVE_ORDER );
-=======
 	//TODO interesting computer science puzzle: find a more compact representation?
 	// we only need "contains" on this set, and it has to be case sensitive and efficient.
 	private final TreeSet<String> reservedWords = new TreeSet<>( String.CASE_INSENSITIVE_ORDER );
 
->>>>>>> b24a3cbf
 	private boolean globallyQuoteIdentifiers = false;
 	private boolean skipGlobalQuotingForColumnDefinitions = false;
 	private boolean autoQuoteKeywords = true;
