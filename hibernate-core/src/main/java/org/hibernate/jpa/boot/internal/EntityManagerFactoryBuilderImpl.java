--- conflicted
+++ resolved
@@ -30,11 +30,8 @@
 import org.hibernate.boot.cfgxml.spi.CfgXmlAccessService;
 import org.hibernate.boot.cfgxml.spi.LoadedConfig;
 import org.hibernate.boot.cfgxml.spi.MappingReference;
-<<<<<<< HEAD
 import org.hibernate.boot.model.convert.internal.ClassBasedConverterDescriptor;
 import org.hibernate.boot.model.convert.spi.ConverterDescriptor;
-=======
->>>>>>> d998696a
 import org.hibernate.boot.model.process.spi.ManagedResources;
 import org.hibernate.boot.model.process.spi.MetadataBuildingProcess;
 import org.hibernate.boot.registry.BootstrapServiceRegistry;
@@ -53,10 +50,6 @@
 import org.hibernate.bytecode.enhance.spi.EnhancementContext;
 import org.hibernate.bytecode.enhance.spi.UnloadedClass;
 import org.hibernate.bytecode.enhance.spi.UnloadedField;
-<<<<<<< HEAD
-=======
-import org.hibernate.cfg.AttributeConverterDefinition;
->>>>>>> d998696a
 import org.hibernate.cfg.AvailableSettings;
 import org.hibernate.cfg.Environment;
 import org.hibernate.cfg.beanvalidation.BeanValidationIntegrator;
@@ -65,7 +58,6 @@
 import org.hibernate.id.factory.spi.MutableIdentifierGeneratorFactory;
 import org.hibernate.integrator.spi.Integrator;
 import org.hibernate.internal.EntityManagerMessageLogger;
-import org.hibernate.internal.log.DeprecationLogger;
 import org.hibernate.internal.util.NullnessHelper;
 import org.hibernate.internal.util.StringHelper;
 import org.hibernate.internal.util.config.ConfigurationHelper;
@@ -90,7 +82,6 @@
 
 import org.jboss.jandex.Index;
 
-<<<<<<< HEAD
 import jakarta.persistence.AttributeConverter;
 import jakarta.persistence.EntityManagerFactory;
 import jakarta.persistence.EntityNotFoundException;
@@ -103,9 +94,6 @@
 import static org.hibernate.cfg.AvailableSettings.CLASSLOADERS;
 import static org.hibernate.cfg.AvailableSettings.CLASS_CACHE_PREFIX;
 import static org.hibernate.cfg.AvailableSettings.COLLECTION_CACHE_PREFIX;
-=======
-import static org.hibernate.cfg.AvailableSettings.CFG_XML_FILE;
->>>>>>> d998696a
 import static org.hibernate.cfg.AvailableSettings.DATASOURCE;
 import static org.hibernate.cfg.AvailableSettings.DRIVER;
 import static org.hibernate.cfg.AvailableSettings.JAKARTA_JDBC_DRIVER;
@@ -130,23 +118,14 @@
 import static org.hibernate.cfg.AvailableSettings.JPA_VALIDATION_MODE;
 import static org.hibernate.cfg.AvailableSettings.PASS;
 import static org.hibernate.cfg.AvailableSettings.PERSISTENCE_UNIT_NAME;
-<<<<<<< HEAD
 import static org.hibernate.cfg.AvailableSettings.SCANNER_DISCOVERY;
-=======
->>>>>>> d998696a
 import static org.hibernate.cfg.AvailableSettings.SESSION_FACTORY_NAME;
 import static org.hibernate.cfg.AvailableSettings.TC_CLASSLOADER;
 import static org.hibernate.cfg.AvailableSettings.TRANSACTION_COORDINATOR_STRATEGY;
 import static org.hibernate.cfg.AvailableSettings.URL;
 import static org.hibernate.cfg.AvailableSettings.USER;
 import static org.hibernate.internal.HEMLogging.messageLogger;
-<<<<<<< HEAD
 import static org.hibernate.internal.log.DeprecationLogger.DEPRECATION_LOGGER;
-=======
-import static org.hibernate.jpa.AvailableSettings.CFG_FILE;
-import static org.hibernate.jpa.AvailableSettings.CLASS_CACHE_PREFIX;
-import static org.hibernate.jpa.AvailableSettings.COLLECTION_CACHE_PREFIX;
->>>>>>> d998696a
 
 /**
  * @author Steve Ebersole
@@ -554,33 +533,11 @@
 		mergedSettings.processPersistenceUnitDescriptorProperties( persistenceUnit );
 
 		// see if the persistence.xml settings named a Hibernate config file....
-<<<<<<< HEAD
 		String cfgXmlResourceName = (String) mergedSettings.configurationValues.remove( CFG_XML_FILE );
 		if ( StringHelper.isEmpty( cfgXmlResourceName ) ) {
 			// see if integration settings named a Hibernate config file....
 			cfgXmlResourceName = (String) integrationSettings.get( CFG_XML_FILE );
 		}
-=======
-		final String cfgXmlResourceName = NullnessHelper.coalesceSuppliedValues(
-				// first see if we can find it in the configurationValues
-				() -> (String) mergedSettings.configurationValues.remove( CFG_XML_FILE ),
-				() -> {
-					final String oldSetting = (String) mergedSettings.configurationValues.remove( CFG_FILE );
-					if ( oldSetting != null ) {
-						DeprecationLogger.DEPRECATION_LOGGER.deprecatedSetting( CFG_FILE, CFG_XML_FILE);
-					}
-					return oldSetting;
-				},
-				() -> (String) integrationSettings.get( CFG_XML_FILE ),
-				() -> {
-					final String oldSetting = (String) integrationSettings.get( CFG_FILE );
-					if ( oldSetting != null ) {
-						DeprecationLogger.DEPRECATION_LOGGER.deprecatedSetting( CFG_FILE, CFG_XML_FILE);
-					}
-					return oldSetting;
-				}
-		);
->>>>>>> d998696a
 
 		if ( StringHelper.isNotEmpty( cfgXmlResourceName ) ) {
 			processHibernateConfigXmlResources( ssrBuilder, mergedSettings, cfgXmlResourceName );
@@ -602,43 +559,11 @@
 				break;
 			}
 
-			if ( entry.getKey() instanceof String && entry.getValue() instanceof String ) {
+			if ( String.class.isInstance( entry.getKey() ) && String.class.isInstance( entry.getValue() ) ) {
 				final String keyString = (String) entry.getKey();
 				final String valueString = (String) entry.getValue();
 
-<<<<<<< HEAD
 				if ( keyString.startsWith( CLASS_CACHE_PREFIX ) ) {
-=======
-				if ( keyString.startsWith( JACC_PREFIX ) ) {
-					if( !JACC_CONTEXT_ID.equals( keyString ) && !JACC_ENABLED.equals( keyString )) {
-						if ( jaccContextId == null ) {
-							LOG.debugf(
-									"Found JACC permission grant [%s] in properties, but no JACC context id was specified; ignoring",
-									keyString
-							);
-						}
-						else {
-							mergedSettings.getJaccPermissions( jaccContextId ).addPermissionDeclaration(
-									parseJaccConfigEntry( keyString, valueString )
-							);
-						}
-					}
-				}
-				else if ( keyString.startsWith( AvailableSettings.CLASS_CACHE_PREFIX ) ) {
-					mergedSettings.addCacheRegionDefinition(
-							parseCacheRegionDefinitionEntry(
-									keyString.substring( AvailableSettings.CLASS_CACHE_PREFIX.length() + 1 ),
-									valueString,
-									CacheRegionDefinition.CacheRegionType.ENTITY
-							)
-					);
-				}
-				else if ( keyString.startsWith( CLASS_CACHE_PREFIX ) ) {
-					DeprecationLogger.DEPRECATION_LOGGER.deprecatedSetting(
-							CLASS_CACHE_PREFIX,
-							AvailableSettings.CLASS_CACHE_PREFIX
-					);
->>>>>>> d998696a
 					mergedSettings.addCacheRegionDefinition(
 							parseCacheRegionDefinitionEntry(
 									keyString.substring( CLASS_CACHE_PREFIX.length() + 1 ),
@@ -647,20 +572,7 @@
 							)
 					);
 				}
-				else if ( keyString.startsWith( AvailableSettings.COLLECTION_CACHE_PREFIX ) ) {
-					mergedSettings.addCacheRegionDefinition(
-							parseCacheRegionDefinitionEntry(
-									keyString.substring( AvailableSettings.COLLECTION_CACHE_PREFIX.length() + 1 ),
-									(String) entry.getValue(),
-									CacheRegionDefinition.CacheRegionType.COLLECTION
-							)
-					);
-				}
 				else if ( keyString.startsWith( COLLECTION_CACHE_PREFIX ) ) {
-					DeprecationLogger.DEPRECATION_LOGGER.deprecatedSetting(
-							COLLECTION_CACHE_PREFIX,
-							AvailableSettings.COLLECTION_CACHE_PREFIX
-					);
 					mergedSettings.addCacheRegionDefinition(
 							parseCacheRegionDefinitionEntry(
 									keyString.substring( COLLECTION_CACHE_PREFIX.length() + 1 ),
@@ -1275,14 +1187,14 @@
 		if ( !params.hasMoreTokens() ) {
 			StringBuilder error = new StringBuilder( "Illegal usage of " );
 			if ( cacheType == CacheRegionDefinition.CacheRegionType.ENTITY ) {
-				error.append( AvailableSettings.CLASS_CACHE_PREFIX )
+				error.append( CLASS_CACHE_PREFIX )
 						.append( ": " )
-						.append( AvailableSettings.CLASS_CACHE_PREFIX );
+						.append( CLASS_CACHE_PREFIX );
 			}
 			else {
-				error.append( AvailableSettings.COLLECTION_CACHE_PREFIX )
+				error.append( COLLECTION_CACHE_PREFIX )
 						.append( ": " )
-						.append( AvailableSettings.COLLECTION_CACHE_PREFIX );
+						.append( COLLECTION_CACHE_PREFIX );
 			}
 			error.append( '.' )
 					.append( role )
@@ -1314,19 +1226,7 @@
 		final StrategySelector strategySelector = ssr.getService( StrategySelector.class );
 
 		// apply id generators
-		final Object idGeneratorStrategyProviderSetting = NullnessHelper.coalesceSuppliedValues(
-				() -> configurationValues.remove( AvailableSettings.IDENTIFIER_GENERATOR_STRATEGY_PROVIDER ),
-				() -> {
-					final Object oldSetting = configurationValues.remove( org.hibernate.jpa.AvailableSettings.IDENTIFIER_GENERATOR_STRATEGY_PROVIDER );
-					if ( oldSetting != null ) {
-						DeprecationLogger.DEPRECATION_LOGGER.deprecatedSetting(
-								org.hibernate.jpa.AvailableSettings.IDENTIFIER_GENERATOR_STRATEGY_PROVIDER,
-								AvailableSettings.IDENTIFIER_GENERATOR_STRATEGY_PROVIDER
-						);
-					}
-					return oldSetting;
-				}
-		);
+		final Object idGeneratorStrategyProviderSetting = configurationValues.remove( AvailableSettings.IDENTIFIER_GENERATOR_STRATEGY_PROVIDER );
 		if ( idGeneratorStrategyProviderSetting != null ) {
 			final IdentifierGeneratorStrategyProvider idGeneratorStrategyProvider = strategySelector.resolveStrategy(
 					IdentifierGeneratorStrategyProvider.class,
@@ -1393,23 +1293,9 @@
 		List<ConverterDescriptor> converterDescriptors = null;
 
 		// add any explicit Class references passed in
-<<<<<<< HEAD
 		final List<Class> loadedAnnotatedClasses = (List<Class>) configurationValues.remove( org.hibernate.cfg.AvailableSettings.LOADED_CLASSES );
 		if ( loadedAnnotatedClasses != null ) {
 			for ( Class cls : loadedAnnotatedClasses ) {
-=======
-		final List<Class> annotatedClasses = (List<Class>) configurationValues.remove( AvailableSettings.LOADED_CLASSES );
-		final List<Class> oldAnnotatedClasses = (List<Class>) configurationValues.remove( org.hibernate.jpa.AvailableSettings.LOADED_CLASSES );
-		if ( oldAnnotatedClasses != null && ! oldAnnotatedClasses.isEmpty() ) {
-			DeprecationLogger.DEPRECATION_LOGGER.deprecatedSetting(
-					org.hibernate.jpa.AvailableSettings.LOADED_CLASSES,
-					AvailableSettings.LOADED_CLASSES
-			);
-		}
-		final List<Class> explicitAnnotatedClasses = NullnessHelper.coalesce( annotatedClasses, oldAnnotatedClasses );
-		if ( explicitAnnotatedClasses != null ) {
-			for ( Class cls : explicitAnnotatedClasses ) {
->>>>>>> d998696a
 				if ( AttributeConverter.class.isAssignableFrom( cls ) ) {
 					if ( converterDescriptors == null ) {
 						converterDescriptors = new ArrayList<>();
@@ -1425,41 +1311,15 @@
 		}
 
 		// add any explicit hbm.xml references passed in
-<<<<<<< HEAD
 		final String explicitHbmXmls = (String) configurationValues.remove( org.hibernate.cfg.AvailableSettings.HBM_XML_FILES );
 		if ( explicitHbmXmls != null ) {
 			for ( String hbmXml : StringHelper.split( ", ", explicitHbmXmls ) ) {
-=======
-		final String hbmXmlFiles = (String) configurationValues.remove( AvailableSettings.HBM_XML_FILES );
-		final String oldHbmXmlFiles = (String) configurationValues.remove( AvailableSettings.HBXML_FILES );
-		if ( oldHbmXmlFiles != null ) {
-			DeprecationLogger.DEPRECATION_LOGGER.deprecatedSetting(
-					AvailableSettings.HBXML_FILES,
-					AvailableSettings.HBM_XML_FILES
-			);
-		}
-		final String explicitHbmXmlFiles = NullnessHelper.coalesce( hbmXmlFiles, oldHbmXmlFiles );
-		if ( explicitHbmXmlFiles != null ) {
-			for ( String hbmXml : StringHelper.split( ", ", explicitHbmXmlFiles ) ) {
->>>>>>> d998696a
 				metadataSources.addResource( hbmXml );
 			}
 		}
 
 		// add any explicit orm.xml references passed in
-<<<<<<< HEAD
 		final List<String> explicitOrmXmlList = (List<String>) configurationValues.remove( org.hibernate.cfg.AvailableSettings.ORM_XML_FILES );
-=======
-		final List<String> ormXmlFiles = (List<String>) configurationValues.remove( AvailableSettings.ORM_XML_FILES );
-		final List<String> oldOrmXmlFiles = (List<String>) configurationValues.remove( AvailableSettings.XML_FILE_NAMES );
-		if ( oldOrmXmlFiles != null ) {
-			DeprecationLogger.DEPRECATION_LOGGER.deprecatedSetting(
-					AvailableSettings.XML_FILE_NAMES,
-					AvailableSettings.ORM_XML_FILES
-			);
-		}
-		final List<String> explicitOrmXmlList = NullnessHelper.coalesce( ormXmlFiles, oldOrmXmlFiles );
->>>>>>> d998696a
 		if ( explicitOrmXmlList != null ) {
 			explicitOrmXmlList.forEach( metadataSources::addResource );
 		}
@@ -1640,19 +1500,7 @@
 		}
 
 		// Locate and apply any requested SessionFactoryObserver
-		final Object sessionFactoryObserverSetting = NullnessHelper.coalesceSuppliedValues(
-				() -> configurationValues.remove( AvailableSettings.SESSION_FACTORY_OBSERVER ),
-				() -> {
-					final Object oldSetting = configurationValues.remove( org.hibernate.jpa.AvailableSettings.SESSION_FACTORY_OBSERVER );
-					if ( oldSetting != null ) {
-						DeprecationLogger.DEPRECATION_LOGGER.deprecatedSetting(
-								org.hibernate.jpa.AvailableSettings.SESSION_FACTORY_OBSERVER,
-								AvailableSettings.SESSION_FACTORY_OBSERVER
-						);
-					}
-					return oldSetting;
-				}
-		);
+		final Object sessionFactoryObserverSetting = configurationValues.remove( AvailableSettings.SESSION_FACTORY_OBSERVER );
 		if ( sessionFactoryObserverSetting != null ) {
 			final SessionFactoryObserver suppliedSessionFactoryObserver = strategySelector.resolveStrategy(
 					SessionFactoryObserver.class,
@@ -1727,7 +1575,6 @@
 			}
 
 			configurationValues.put( PERSISTENCE_UNIT_NAME, persistenceUnit.getName() );
-			configurationValues.put( org.hibernate.jpa.AvailableSettings.PERSISTENCE_UNIT_NAME, persistenceUnit.getName() );
 
 		}
 
