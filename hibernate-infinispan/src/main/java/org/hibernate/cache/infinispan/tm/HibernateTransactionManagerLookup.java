--- conflicted
+++ resolved
@@ -40,7 +40,6 @@
 	public HibernateTransactionManagerLookup(Settings settings, Properties properties) {
 		this.jtaPlatform = settings != null ? settings.getJtaPlatform() : null;
 	}
-<<<<<<< HEAD
 
 	public HibernateTransactionManagerLookup(ServiceRegistry serviceRegistry) {
 		if ( serviceRegistry != null ) {
@@ -51,9 +50,7 @@
 		}
 	}
 
-=======
 	@Override
->>>>>>> bd7840dd
 	public TransactionManager getTransactionManager() throws Exception {
 		return jtaPlatform == null ? null : jtaPlatform.retrieveTransactionManager();
 	}
