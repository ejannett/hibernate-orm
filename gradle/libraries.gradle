--- conflicted
+++ resolved
@@ -139,13 +139,8 @@
             byteman_install: "org.jboss.byteman:byteman-install:${bytemanVersion}",
             byteman_bmunit:  "org.jboss.byteman:byteman-bmunit:${bytemanVersion}",
             h2:              "com.h2database:h2:${h2Version}",
-<<<<<<< HEAD
             hsqldb:          "org.hsqldb:hsqldb:2.3.6",
-            derby:           "org.apache.derby:derby:10.11.1.1",
-=======
-            hsqldb:          "org.hsqldb:hsqldb:2.3.2",
             derby:           "org.apache.derby:derby:10.14.2.0",
->>>>>>> 4e9b9624
             postgresql:      'org.postgresql:postgresql:42.2.16',
             mysql:           'mysql:mysql-connector-java:8.0.17',
             mariadb:         'org.mariadb.jdbc:mariadb-java-client:2.2.3',
