--- conflicted
+++ resolved
@@ -24,12 +24,8 @@
 plugins {
 	id 'me.champeau.buildscan-recipes' version '0.2.3'
 	id 'org.hibernate.build.xjc' version '2.0.1' apply false
-<<<<<<< HEAD
-	id 'org.hibernate.build.maven-repo-auth' version '3.0.2' apply false
+	id 'org.hibernate.build.maven-repo-auth' version '3.0.3' apply false
 	id 'org.jetbrains.gradle.plugin.idea-ext' version '0.5'
-=======
-	id 'org.hibernate.build.maven-repo-auth' version '3.0.3' apply false
->>>>>>> f9abbaf2
 	id 'biz.aQute.bnd' version '5.1.1' apply false
 }
 
